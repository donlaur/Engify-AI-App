/**
 * Affiliate and Referral Links
 * Monetization through AI tool referrals
 */

import { trackEvent } from '@/lib/utils/analytics';

export interface AffiliateLink {
  tool: string;
  baseUrl: string;
  referralUrl?: string;
  affiliateCode?: string;
  commission?: string;
  status: 'active' | 'pending' | 'requested';
  notes?: string;
}

export const affiliateLinks: Record<string, AffiliateLink> = {
  cursor: {
    tool: 'Cursor',
    baseUrl: 'https://cursor.sh',
    referralUrl: undefined, // TODO: Get Cursor referral link
    status: 'requested',
    commission: 'TBD',
    notes: 'Reach out to Cursor team for partnership',
  },

  windsurf: {
    tool: 'Windsurf (Codeium)',
    baseUrl: 'https://codeium.com/windsurf',
    referralUrl: undefined, // TODO: Get Windsurf/Codeium referral link
    status: 'requested',
    commission: 'TBD',
    notes: 'Contact Codeium for affiliate program',
  },

  copilot: {
    tool: 'GitHub Copilot',
    baseUrl: 'https://github.com/features/copilot',
    referralUrl: undefined, // GitHub doesn't have public affiliate program
    status: 'pending',
    commission: 'N/A',
    notes: 'GitHub/Microsoft - likely no affiliate program',
  },

  codeium: {
    tool: 'Codeium',
    baseUrl: 'https://codeium.com',
    referralUrl: undefined, // TODO: Get Codeium referral link
    status: 'requested',
    commission: 'TBD',
    notes: 'Contact for referral program',
  },

  tabnine: {
    tool: 'Tabnine',
    baseUrl: 'https://www.tabnine.com',
    referralUrl: undefined, // TODO: Get Tabnine referral link
    status: 'requested',
    commission: 'TBD',
    notes: 'Reach out for partnership',
  },

  replit: {
    tool: 'Replit AI',
    baseUrl: 'https://replit.com',
    referralUrl: undefined, // TODO: Get Replit referral link
    status: 'requested',
    commission: 'TBD',
    notes: 'Contact Replit for affiliate program',
  },

  warp: {
    tool: 'Warp Terminal',
    baseUrl: 'https://www.warp.dev',
    referralUrl: undefined, // TODO: Get Warp referral link
    status: 'requested',
    commission: 'TBD',
    notes: 'Contact Warp for affiliate program',
  },

  lovable: {
    tool: 'Lovable (GPT Engineer)',
    baseUrl: 'https://lovable.dev',
    referralUrl: undefined, // TODO: Get Lovable referral link
    status: 'requested',
    commission: 'TBD',
    notes: 'Contact Lovable for affiliate program',
  },

  bolt: {
    tool: 'Bolt.new',
    baseUrl: 'https://bolt.new',
    referralUrl: undefined, // TODO: Get Bolt referral link
    status: 'requested',
    commission: 'TBD',
    notes: 'Contact Bolt for affiliate program',
  },

  v0: {
    tool: 'v0.dev by Vercel',
    baseUrl: 'https://v0.dev',
    referralUrl: undefined, // Vercel doesn't have public affiliate program
    status: 'pending',
    commission: 'N/A',
    notes: 'Vercel product - no affiliate program',
  },

  claudeCode: {
    tool: 'Claude Code',
    baseUrl: 'https://claude.ai/code',
    referralUrl: undefined, // TODO: Check for Anthropic affiliate program
    status: 'requested',
    commission: 'TBD',
    notes: 'Anthropic Claude Code - check for partnership opportunities',
  },

  geminiStudio: {
    tool: 'Gemini AI Studio (Simple Vibe Coder)',
    baseUrl: 'https://aistudio.google.com',
    referralUrl: undefined, // TODO: Check for Google affiliate program
    status: 'requested',
    commission: 'TBD',
    notes: 'Google Gemini AI Studio with Simple Vibe Coder - check for partnership opportunities',
  },

  // AI Providers
  openai: {
    tool: 'OpenAI',
    baseUrl: 'https://platform.openai.com',
    referralUrl: undefined, // OpenAI doesn't have public affiliate
    status: 'pending',
    commission: 'N/A',
    notes: 'No public affiliate program',
  },

  anthropic: {
    tool: 'Anthropic Claude',
    baseUrl: 'https://console.anthropic.com',
    referralUrl: undefined, // TODO: Check for partner program
    status: 'requested',
    commission: 'TBD',
    notes: 'Reach out to Anthropic partnerships',
  },

  groq: {
    tool: 'Groq',
    baseUrl: 'https://console.groq.com',
    referralUrl: undefined, // TODO: Get Groq referral link
    status: 'requested',
    commission: 'TBD',
    notes: 'Contact Groq for partnership',
  },
};

/**
 * Get the appropriate link for a tool (referral if available, otherwise base)
 */
export function getToolLink(toolKey: string): string {
  const link = affiliateLinks[toolKey];
  if (!link) return '#';

  return link.referralUrl || link.baseUrl;
}

/**
 * Track affiliate click for analytics
 */
export function trackAffiliateClick(toolKey: string) {
  if (typeof window !== 'undefined') {
<<<<<<< HEAD
    // Track with analytics service
    trackEvent({
      name: 'affiliate_click',
      properties: {
        tool: toolKey,
        url: getToolLink(toolKey),
      },
    });

=======
    // Client-side tracking - use browser analytics
>>>>>>> b4069a95
    // Example: Google Analytics
    // gtag('event', 'affiliate_click', {
    //   tool: toolKey,
    //   url: getToolLink(toolKey)
    // });
    
    // Note: Client-side console.log is acceptable for development debugging
    // In production, this should use actual analytics service (gtag, posthog, etc.)
    if (process.env.NODE_ENV === 'development') {
      // eslint-disable-next-line no-console
      console.log(`Affiliate click: ${toolKey}`);
    }
  }
}

/**
 * Partnership outreach template
 */
export const partnershipTemplate = {
  subject: 'Partnership Opportunity - Engify.ai AI Tools Comparison',

  body: `Hi [Company] Team,

I'm reaching out from Engify.ai, a comprehensive prompt engineering platform that helps developers master AI-assisted coding.

We've created an in-depth comparison guide for AI coding tools, and [Tool Name] is featured prominently with a [Rating]⭐ rating.

Our platform receives [X] monthly visitors who are actively evaluating AI coding tools. We'd love to explore:

1. **Affiliate/Referral Partnership**: Earn commission on conversions
2. **Sponsored Content**: Featured placement in our comparison
3. **Co-Marketing**: Joint webinars, content, or case studies

Our AI Tools Guide: https://engify.ai/ai-coding

Would you be open to a brief call to discuss partnership opportunities?

Best regards,
Don Laurie
Founder, Engify.ai
hello@engify.ai → donlaur@engify.ai`,
};

/**
 * Companies to reach out to (in priority order)
 */
export const partnershipOutreach = [
  {
    company: 'Cursor',
    priority: 'high',
    contact: 'partnerships@cursor.sh', // Find actual contact
    // Rating removed per ADR-009 (no fake metrics)
    traffic: 'High intent - developers actively comparing',
  },
  {
    company: 'Codeium (Windsurf)',
    priority: 'high',
    contact: 'partnerships@codeium.com',
    // Rating removed per ADR-009
    traffic: 'Highest rated - strong conversion potential',
  },
  {
    company: 'Tabnine',
    priority: 'medium',
    contact: 'partnerships@tabnine.com',
    // Rating removed per ADR-009
    traffic: 'Enterprise focus - higher value conversions',
  },
  {
    company: 'Replit',
    priority: 'medium',
    contact: 'partnerships@replit.com',
    // Rating removed per ADR-009
    traffic: 'Education/prototyping segment',
  },
  {
    company: 'Groq',
    priority: 'high',
    contact: 'partnerships@groq.com',
    rating: 'N/A',
    traffic: 'Featured in workbench - high visibility',
  },
  {
    company: 'Anthropic',
    priority: 'high',
    contact: 'partnerships@anthropic.com',
    rating: 'N/A',
    traffic: 'Featured in workbench - enterprise audience',
  },
];<|MERGE_RESOLUTION|>--- conflicted
+++ resolved
@@ -2,8 +2,6 @@
  * Affiliate and Referral Links
  * Monetization through AI tool referrals
  */
-
-import { trackEvent } from '@/lib/utils/analytics';
 
 export interface AffiliateLink {
   tool: string;
@@ -167,20 +165,9 @@
  * Track affiliate click for analytics
  */
 export function trackAffiliateClick(toolKey: string) {
+  // TODO: Implement analytics tracking
   if (typeof window !== 'undefined') {
-<<<<<<< HEAD
-    // Track with analytics service
-    trackEvent({
-      name: 'affiliate_click',
-      properties: {
-        tool: toolKey,
-        url: getToolLink(toolKey),
-      },
-    });
-
-=======
     // Client-side tracking - use browser analytics
->>>>>>> b4069a95
     // Example: Google Analytics
     // gtag('event', 'affiliate_click', {
     //   tool: toolKey,
@@ -232,28 +219,28 @@
     company: 'Cursor',
     priority: 'high',
     contact: 'partnerships@cursor.sh', // Find actual contact
-    // Rating removed per ADR-009 (no fake metrics)
+    rating: 4.5,
     traffic: 'High intent - developers actively comparing',
   },
   {
     company: 'Codeium (Windsurf)',
     priority: 'high',
     contact: 'partnerships@codeium.com',
-    // Rating removed per ADR-009
+    rating: 4.8,
     traffic: 'Highest rated - strong conversion potential',
   },
   {
     company: 'Tabnine',
     priority: 'medium',
     contact: 'partnerships@tabnine.com',
-    // Rating removed per ADR-009
+    rating: 3.8,
     traffic: 'Enterprise focus - higher value conversions',
   },
   {
     company: 'Replit',
     priority: 'medium',
     contact: 'partnerships@replit.com',
-    // Rating removed per ADR-009
+    rating: 3.7,
     traffic: 'Education/prototyping segment',
   },
   {
