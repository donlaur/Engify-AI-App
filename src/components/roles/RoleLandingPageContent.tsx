import { Metadata } from 'next';
import { MainLayout } from '@/components/layout/MainLayout';
import {
  Card,
  CardContent,
  CardDescription,
  CardHeader,
  CardTitle,
} from '@/components/ui/card';
import { Badge } from '@/components/ui/badge';
import { Button } from '@/components/ui/button';
import { Icons } from '@/lib/icons';
import { RoleSelector } from '@/components/roles/RoleSelector';
import Link from 'next/link';
import { loadPromptsFromJson } from '@/lib/prompts/load-prompts-from-json';
import { loadPatternsFromJson } from '@/lib/patterns/load-patterns-from-json';
import { getRoleInfo } from '@/lib/utils/role-mapping';
import { APP_URL } from '@/lib/constants';
import { ROLE_CONTENT } from '@/lib/data/role-content';
import { fetchPlatformStats } from '@/lib/stats/fetch-platform-stats';
import { FAQSection } from '@/components/features/FAQSection';
import { getRoleFAQs } from '@/lib/data/role-faqs';
import { generateCollectionPageSchema } from '@/lib/seo/metadata';
import { loadWorkflowsFromJson } from '@/lib/workflows/load-workflows-from-json';
import { loadPainPointsFromJson } from '@/lib/workflows/load-pain-points-from-json';
import { loadRecommendationsFromJson } from '@/lib/workflows/load-recommendations-from-json';
import type { Workflow } from '@/lib/workflows/workflow-schema';
import type { PainPoint } from '@/lib/workflows/pain-point-schema';
import type { Recommendation } from '@/lib/workflows/recommendation-schema';

interface RoleLandingPageProps {
  slug: string;
  dbRole: string;
}

async function getPromptsByRole(role: string) {
  try {
    // Load from static JSON (fast, no MongoDB at build time)
    const allPrompts = await loadPromptsFromJson();
    const prompts = allPrompts.filter(
      (p) => p.role?.toLowerCase() === role.toLowerCase() && p.isPublic
    );

    // Sort and limit in TypeScript (repository returns all matching prompts)
    const sortedPrompts = prompts
      .sort((a, b) => {
        // Sort by featured first, then views, then quality score
        if (a.isFeatured !== b.isFeatured) {
          return a.isFeatured ? -1 : 1;
        }
        if ((b.views || 0) !== (a.views || 0)) {
          return (b.views || 0) - (a.views || 0);
        }
        // qualityScore is an object with 'overall' property
        const aScore = typeof a.qualityScore === 'object' ? a.qualityScore?.overall || 0 : 0;
        const bScore = typeof b.qualityScore === 'object' ? b.qualityScore?.overall || 0 : 0;
        return bScore - aScore;
      })
      .slice(0, 100);

    return sortedPrompts.map((p) => ({
      id: p.id || '',
      slug: p.slug,
      title: p.title,
      description: p.description,
      category: p.category,
      role: p.role,
      pattern: p.pattern,
      tags: p.tags || [],
      isFeatured: p.isFeatured || false,
      views: p.views || 0,
      rating: p.rating || 0,
      ratingCount: p.ratingCount || 0,
      qualityScore: typeof p.qualityScore === 'object' ? p.qualityScore?.overall || 0 : 0,
    }));
  } catch (error) {
    console.error('Error fetching prompts by role:', error);
    return [];
  }
}

async function getUseCasesFromPrompts(role: string): Promise<string[]> {
  try {
    // Load from static JSON
    const allPrompts = await loadPromptsFromJson();
    const prompts = allPrompts.filter(
      (p) => p.role?.toLowerCase() === role.toLowerCase()
    );

    const useCases = new Set<string>();
    prompts.forEach((p) => {
      if (p.useCases && Array.isArray(p.useCases) && p.useCases.length > 0) {
        p.useCases.forEach((uc: string) => useCases.add(uc));
      }
    });

    return Array.from(useCases).slice(0, 10);
  } catch (error) {
    console.error('Error fetching use cases from prompts:', error);
    return [];
  }
}

async function getRealLifeExamplesFromPrompts(role: string): Promise<string[]> {
  try {
    // Load from static JSON
    const allPrompts = await loadPromptsFromJson();
    const prompts = allPrompts.filter(
      (p) => p.role?.toLowerCase() === role.toLowerCase()
    );

    const examples: string[] = [];
    prompts.forEach((p) => {
      if (p.caseStudies && Array.isArray(p.caseStudies)) {
        p.caseStudies.forEach((cs: unknown) => {
          if (typeof cs === 'object' && cs !== null) {
            if (
              'outcome' in cs &&
              'metrics' in cs &&
              cs.outcome &&
              cs.metrics
            ) {
              examples.push(`${cs.outcome} ${cs.metrics}`);
            } else if (
              'scenario' in cs &&
              'outcome' in cs &&
              cs.scenario &&
              cs.outcome
            ) {
              examples.push(`${cs.scenario}: ${cs.outcome}`);
            }
          }
        });
      }
    });

    return examples.slice(0, 8);
  } catch (error) {
    console.error('Error fetching real-life examples from prompts:', error);
    return [];
  }
}

async function getDailyTasksFromTags(role: string): Promise<string[]> {
  try {
    // Load from static JSON
    const allPrompts = await loadPromptsFromJson();
    const prompts = allPrompts.filter(
      (p) => p.role?.toLowerCase() === role.toLowerCase()
    );

    // Extract task-related tags (common daily task keywords)
    const taskKeywords = new Set<string>();
    const taskPatterns = [
      'planning',
      'review',
      'meeting',
      'documentation',
      'analysis',
      'communication',
      'report',
      'delegation',
      'onboarding',
      'interview',
    ];

    prompts.forEach((p) => {
      if (p.tags && Array.isArray(p.tags)) {
        p.tags.forEach((tag: string) => {
          const tagLower = tag.toLowerCase();
          if (taskPatterns.some((pattern) => tagLower.includes(pattern))) {
            taskKeywords.add(tag);
          }
        });
      }
      // Also extract from titles
      if (p.title) {
        const titleLower = p.title.toLowerCase();
        taskPatterns.forEach((pattern) => {
          if (titleLower.includes(pattern)) {
            taskKeywords.add(p.title.substring(0, 60)); // Use title as task hint
          }
        });
      }
    });

    return Array.from(taskKeywords).slice(0, 8);
  } catch (error) {
    console.error('Error fetching daily tasks from tags:', error);
    return [];
  }
}

async function getPatternsByRole(role: string) {
  try {
    // Load from static JSON
    const allPrompts = await loadPromptsFromJson();
    const prompts = allPrompts.filter(
      (p) => p.role?.toLowerCase() === role.toLowerCase()
    );
    
    const patternNames = [
      ...new Set(prompts.map((p) => p.pattern).filter(Boolean)),
    ] as string[];

    if (patternNames.length === 0) return [];

    // Load patterns from static JSON
    const allPatterns = await loadPatternsFromJson();
    const patterns = allPatterns.filter((p) => 
      p.id && patternNames.includes(p.id)
    );

    return patterns.map((p) => ({
      id: p.id || '',
      name: p.name,
      description: p.description || '',
      category: p.category,
    }));
  } catch (error) {
    console.error('Error fetching patterns by role:', error);
    return [];
  }
}

/**
 * Map DB role to workflow audience
 */
function getWorkflowAudienceFromDbRole(dbRole: string): string[] {
  const mapping: Record<string, string[]> = {
    'engineer': ['engineers'],
    'engineering-manager': ['engineering-managers'],
    'product-manager': ['product-managers'],
    'engineering-director': ['engineering-managers', 'executives'],
    'product-director': ['product-managers', 'executives'],
    'vp-engineering': ['executives', 'engineering-managers'],
    'vp-product': ['executives', 'product-managers'],
    'cto': ['executives', 'engineering-managers'],
    'director': ['executives'],
    'c-level': ['executives'],
    'qa': ['qa'],
    'architect': ['architects'],
    'devops-sre': ['platform'],
    'security': ['security'],
  };
  
  return mapping[dbRole] || ['engineers'];
}

async function getWorkflowsByRole(dbRole: string): Promise<Workflow[]> {
  try {
    const allWorkflows = await loadWorkflowsFromJson();
    const audiences = getWorkflowAudienceFromDbRole(dbRole);
    
    const workflows = allWorkflows.filter(
      (w) => w.status === 'published' && 
      w.audience.some((aud) => audiences.includes(aud))
    );
    
    return workflows.slice(0, 12); // Limit to top 12
  } catch (error) {
    console.error('Error fetching workflows by role:', error);
    return [];
  }
}

async function getPainPointsByRole(workflows: Workflow[]): Promise<PainPoint[]> {
  try {
    const allPainPoints = await loadPainPointsFromJson();
    const workflowIds = new Set(workflows.map((w) => `${w.category}/${w.slug}`));
    
    // Find pain points that are addressed by workflows for this role
    const relevantPainPoints = allPainPoints.filter((pp) => {
      if (pp.status !== 'published') return false;
      
      // Check if any related workflows match
      const hasRelatedWorkflow = pp.relatedWorkflows.some((wfId) => workflowIds.has(wfId));
      const hasSolutionWorkflow = pp.solutionWorkflows.some((sw) => workflowIds.has(sw.workflowId));
      
      return hasRelatedWorkflow || hasSolutionWorkflow;
    });
    
    return relevantPainPoints.slice(0, 8); // Limit to top 8
  } catch (error) {
    console.error('Error fetching pain points by role:', error);
    return [];
  }
}

async function getRecommendationsByRole(dbRole: string): Promise<Recommendation[]> {
  try {
    const allRecommendations = await loadRecommendationsFromJson();
    const audiences = getWorkflowAudienceFromDbRole(dbRole);
    
    const recommendations = allRecommendations.filter(
      (r) => r.status === 'published' && 
      r.audience.some((aud) => audiences.includes(aud))
    );
    
    return recommendations.slice(0, 8); // Limit to top 8
  } catch (error) {
    console.error('Error fetching recommendations by role:', error);
    return [];
  }
}

async function getGuardrailsByRole(dbRole: string): Promise<Workflow[]> {
  try {
    const allWorkflows = await loadWorkflowsFromJson();
    const audiences = getWorkflowAudienceFromDbRole(dbRole);
    
    // Guardrails are workflows with category 'guardrails'
    const guardrails = allWorkflows.filter(
      (w) => w.status === 'published' && 
      w.category === 'guardrails' &&
      w.audience.some((aud) => audiences.includes(aud))
    );
    
    // Sort by severity: critical > high > medium > low
    const severityOrder = { critical: 0, high: 1, medium: 2, low: 3 };
    guardrails.sort((a, b) => {
      const aSeverity = (a as any).severity || 'low';
      const bSeverity = (b as any).severity || 'low';
      return (severityOrder[aSeverity as keyof typeof severityOrder] || 3) - 
             (severityOrder[bSeverity as keyof typeof severityOrder] || 3);
    });
    
    return guardrails.slice(0, 6); // Limit to top 6
  } catch (error) {
    console.error('Error fetching guardrails by role:', error);
    return [];
  }
}

export async function generateRoleMetadata({
  slug,
  dbRole,
}: RoleLandingPageProps): Promise<Metadata> {
  const roleInfo = getRoleInfo(dbRole);
  const prompts = await getPromptsByRole(dbRole);
  const patterns = await getPatternsByRole(dbRole);
  const roleContent = ROLE_CONTENT[dbRole] || null;

  // Enhanced SEO-friendly title and description
  const roleTitle = roleContent?.coreRole.title || roleInfo.title;
  const roleDescription =
    roleContent?.coreRole.description || roleInfo.description;

  const title = `${roleTitle} - AI Prompts, Patterns & Solutions | Engify.ai`;
  const description = roleContent
    ? `${roleContent.howAIHelps.explanation.substring(0, 150)}... Browse ${prompts.length} prompt${prompts.length !== 1 ? 's' : ''} and ${patterns.length} pattern${patterns.length !== 1 ? 's' : ''} designed for ${roleTitle.toLowerCase()}. Learn how AI prompt engineering transforms ${roleTitle.toLowerCase()} workflows.`
    : `${roleDescription} Browse ${prompts.length} prompt${prompts.length !== 1 ? 's' : ''} and ${patterns.length} pattern${patterns.length !== 1 ? 's' : ''} designed for ${roleInfo.title.toLowerCase()}.`;
  const url = `${APP_URL}/for-${slug}`;

  // Enhanced keywords with role-specific terms
  const keywords = [
    'prompt engineering',
    'AI prompts',
    roleTitle.toLowerCase(),
    'prompt library',
    'AI tools',
    'prompt templates',
    'role-based prompts',
    'AI for ' + roleTitle.toLowerCase(),
    'prompt patterns',
  ];

  if (roleContent) {
    keywords.push(...roleContent.aiPromptPatterns.map((p) => p.toLowerCase()));
    keywords.push(
      ...roleContent.commonProblems.map((p) => p.title.toLowerCase())
    );
  }

  return {
    title,
    description,
    alternates: {
      canonical: url,
    },
    openGraph: {
      title,
      description,
      url,
      type: 'website',
      siteName: 'Engify.ai',
    },
    twitter: {
      card: 'summary_large_image',
      title,
      description,
    },
    keywords,
  };
}

export async function RoleLandingPageContent({
  slug,
  dbRole,
}: RoleLandingPageProps) {
  const roleInfo = getRoleInfo(dbRole);
  const prompts = await getPromptsByRole(dbRole);
  const patterns = await getPatternsByRole(dbRole);
  const workflows = await getWorkflowsByRole(dbRole);
  const guardrails = await getGuardrailsByRole(dbRole);
  const painPoints = await getPainPointsByRole(workflows);
  const recommendations = await getRecommendationsByRole(dbRole);

  // Get dynamic content from DB
  const [dbUseCases, dbRealLifeExamples, dbDailyTasks] = await Promise.all([
    getUseCasesFromPrompts(dbRole),
    getRealLifeExamplesFromPrompts(dbRole),
    getDailyTasksFromTags(dbRole),
  ]);

  // Get dynamic counts from stats API (not hardcoded)
  // Skip MongoDB during build time - use Redis cache or static fallback
  let promptCount = prompts.length;
  let patternCount = patterns.length;
  try {
    const stats = await fetchPlatformStats(true); // skipMongoDB = true for builds
    // Use stats for more accurate counts (includes cache)
    promptCount = stats.prompts?.byRole?.[dbRole] || prompts.length;
    // Count unique patterns for this role
    patternCount = patterns.length;
  } catch (error) {
    // Fallback to direct counts if stats fail
    console.warn('Failed to fetch stats, using direct counts:', error);
  }

  const featuredPrompts = prompts
    .filter((p) => {
      const score = typeof p.qualityScore === 'number' ? p.qualityScore : 0;
      return p.isFeatured || score >= 8.0;
    })
    .slice(0, 8);
  const topPrompts = prompts.slice(0, 8);
  const displayPrompts =
    featuredPrompts.length > 0 ? featuredPrompts : topPrompts;

  // Generate CollectionPage schema for SEO
  const collectionUrl = `${APP_URL}/for-${slug}`;
  const collectionItems = [
    ...prompts.slice(0, 20).map((p) => ({
      name: p.title,
      url: `${APP_URL}/prompts/${p.slug || p.id}`,
      description: p.description,
    })),
    ...patterns.slice(0, 10).map((p) => ({
      name: p.name,
      url: `${APP_URL}/patterns/${p.id}`,
      description: p.description,
    })),
  ];
  const collectionSchema = generateCollectionPageSchema(
    `AI Prompts and Patterns for ${roleInfo.title}`,
    `A curated collection of ${promptCount} AI prompts and ${patternCount} prompt engineering patterns designed specifically for ${roleInfo.title.toLowerCase()}.`,
    promptCount + patternCount,
    collectionItems,
    collectionUrl
  );

  // Get role content from comprehensive data (SEO fallback)
  const roleContent = ROLE_CONTENT[dbRole] || null;

  // Debug: Log role content lookup
  if (
    !roleContent &&
    ['engineering-director', 'product-director', 'cto'].includes(dbRole)
  ) {
    console.warn(`[RoleLandingPage] Missing roleContent for dbRole: ${dbRole}`);
    console.warn(
      `[RoleLandingPage] Available keys:`,
      Object.keys(ROLE_CONTENT)
    );
  }

  // Hybrid approach: Use DB data when available, fallback to hardcoded for SEO
  const useCases =
    dbUseCases.length > 0 ? dbUseCases : roleContent?.useCases || [];
  const realLifeExamples =
    dbRealLifeExamples.length > 0
      ? dbRealLifeExamples
      : roleContent?.realLifeExamples || [];
  const dailyTasks =
    dbDailyTasks.length > 0 ? dbDailyTasks : roleContent?.dailyTasks || [];
  const aiPromptPatterns =
    patterns.length > 0
      ? patterns
          .map((p) => p.name)
          .filter((name): name is string => Boolean(name))
      : roleContent?.aiPromptPatterns || [];

  // Get icon component - map icon names to Icons object keys
  const iconMap: Record<string, keyof typeof Icons> = {
    code: 'code',
    users: 'users',
    target: 'target',
    check: 'check',
    layers: 'layers',
    server: 'server',
    calendar: 'calendar',
    folder: 'folder',
    briefcase: 'briefcase',
    palette: 'palette',
  };
  const iconKey = iconMap[roleInfo.icon] || 'code';
  const IconComponent = Icons[iconKey] || Icons.code;

  return (
    <>
      {/* CollectionPage Schema for SEO */}
      <script
        type="application/ld+json"
        dangerouslySetInnerHTML={{ __html: JSON.stringify(collectionSchema) }}
      />
      <MainLayout>
        <RoleSelector />

        {/* Hero - Modern Gradient Design */}
        <section className="relative overflow-hidden bg-gradient-to-br from-red-500 via-blue-600 via-purple-600 to-teal-500 dark:from-red-600 dark:via-blue-700 dark:via-purple-700 dark:to-teal-600">
          <div className="absolute inset-0 -z-10 bg-black/20" />

          <div className="container relative z-10 pt-16 pb-20 md:pt-24 md:pb-28">
            <div className="mx-auto max-w-4xl space-y-6 md:space-y-8 text-center">
              <Badge
                variant="secondary"
                className="mb-4 border-white/30 bg-white/15 backdrop-blur-sm text-white shadow-lg"
              >
                <IconComponent className="mr-2 h-3.5 w-3.5" />
                For {roleInfo.title}
              </Badge>

              <h1 className="animate-fade-in text-4xl font-bold tracking-tight text-white sm:text-5xl md:text-6xl lg:text-7xl">
                {(() => {
                  // Use specific, concrete headlines based on real examples from role content
                  if (roleContent?.coreRole.title === 'Engineering Manager') {
                    return 'Synthesize a year\'s worth of project data into performance reviews in 30 minutes.';
                  }
                  if (roleContent?.coreRole.title === 'Product Manager') {
                    return 'Identify the top 5 pain points from 50 customer interviews in minutes.';
                  }
                  if (roleInfo.title === 'Engineers') {
                    return 'Debug distributed systems with AI. Write production-ready code that passes review.';
                  }
                  if (roleInfo.title === 'Engineering Directors') {
                    return 'Identify code review wait time as your primary bottleneck using 60 days of Jira data.';
                  }
                  if (roleInfo.title === 'Product Directors') {
                    return 'Reduce stakeholder alignment time from 2 weeks to 2 days.';
                  }
                  // Use real-life examples from role content when available
                  if (roleContent?.realLifeExamples && roleContent.realLifeExamples.length > 0) {
                    const firstExample = roleContent.realLifeExamples[0];
                    // Extract the concrete outcome from examples
                    if (firstExample.includes('reduced') || firstExample.includes('from')) {
                      const timeMatch = firstExample.match(/(?:reduced|from) ([\w\s]+) (?:to|by)/);
                      const resultMatch = firstExample.match(/to ([\w\s]+) (?:by|using)/);
                      if (timeMatch && resultMatch) {
                        return `Reduce ${timeMatch[1]} to ${resultMatch[1]}.`;
                      }
                    }
                  }
                  // Use the example from howAIHelps
                  if (roleContent?.howAIHelps.example) {
                    const example = roleContent.howAIHelps.example;
                    // Extract concrete benefits
                    if (example.includes('50 pages')) {
                      return 'Transform 50 pages of raw feedback into structured performance reviews.';
                    }
                    if (example.includes('50 customer interview')) {
                      return 'Analyze 50 customer interviews to identify top pain points and feature ideas.';
                    }
                  }
                  // Fallback to role-specific messaging
                  return `${roleInfo.title}: Solve real problems with AI workflows`;
                })()}
              </h1>

              <p className="mx-auto max-w-2xl text-lg md:text-xl text-white/90 leading-relaxed">
                {roleContent?.howAIHelps.explanation || roleInfo.description}
              </p>

              <div className="flex flex-wrap items-center justify-center gap-3">
                <Link
                  href={`/prompts/role/${dbRole}`}
                  className="rounded-lg border-2 border-white/30 bg-white/15 backdrop-blur-sm px-6 py-3 text-base font-semibold text-white transition-all hover:border-white/50 hover:bg-white/25 hover:shadow-xl"
                >
                  {promptCount} Prompts
                </Link>
                {patternCount > 0 && (
                  <Link
                    href="/patterns"
                    className="rounded-lg border-2 border-white/30 bg-white/15 backdrop-blur-sm px-6 py-3 text-base font-semibold text-white transition-all hover:border-white/50 hover:bg-white/25 hover:shadow-xl"
                  >
                    {patternCount} Patterns
                  </Link>
                )}
                {workflows.length > 0 && (
                  <Link
                    href={`/workflows?audience=${getWorkflowAudienceFromDbRole(dbRole)[0] || 'engineers'}`}
                    className="rounded-lg border-2 border-white/30 bg-white/15 backdrop-blur-sm px-6 py-3 text-base font-semibold text-white transition-all hover:border-white/50 hover:bg-white/25 hover:shadow-xl"
                  >
                    {workflows.length}+ Workflows
                  </Link>
                )}
                {painPoints.length > 0 && (
                  <Link
                    href="/workflows/pain-points"
                    className="rounded-lg border-2 border-white/30 bg-white/15 backdrop-blur-sm px-6 py-3 text-base font-semibold text-white transition-all hover:border-white/50 hover:bg-white/25 hover:shadow-xl"
                  >
                    AI Pain Points
                  </Link>
                )}
              </div>
            </div>
          </div>

          <div className="absolute bottom-0 left-0 right-0">
            <svg viewBox="0 0 1440 120" className="h-12 w-full fill-white dark:fill-gray-900">
              <path d="M0,64L80,69.3C160,75,320,85,480,80C640,75,800,53,960,48C1120,43,1280,53,1360,58.7L1440,64L1440,120L1360,120C1280,120,1120,120,960,120C800,120,640,120,480,120C320,120,160,120,80,120L0,120Z"></path>
            </svg>
          </div>
        </section>

        {/* Role Overview & AI Benefits - Combined Section */}
        {roleContent && (
          <section className="container bg-white dark:bg-gray-900 py-12 md:py-16">
            <div className="mx-auto max-w-5xl">
              {/* What the Role Does - Enhanced */}
              <div className="mb-10 md:mb-12">
                <h2 className="mb-4 text-3xl md:text-4xl font-bold text-gray-900 dark:text-gray-100">
                  What Does a {roleContent.coreRole.title} Do?
                </h2>
                <p className="mb-6 text-lg text-gray-700 dark:text-gray-300 leading-relaxed">
                  {roleContent.coreRole.description}
                </p>

                <div className="grid gap-3 md:grid-cols-2">
                  {roleContent.coreRole.keyResponsibilities.map((resp, idx) => (
                    <div key={idx} className="flex items-start gap-3 rounded-lg border border-gray-200 dark:border-gray-700 bg-gray-50 dark:bg-gray-800/50 p-3 transition-colors hover:border-blue-300 dark:hover:border-blue-600">
                      <Icons.checkCircle className="mt-0.5 h-5 w-5 shrink-0 text-blue-600 dark:text-blue-400" />
                      <span className="text-base text-gray-800 dark:text-gray-200">{resp}</span>
                    </div>
                  ))}
                </div>
              </div>

              {/* How AI Helps - Enhanced */}
              <Card className="border-2 border-blue-200 dark:border-blue-800 bg-gradient-to-br from-blue-50 to-cyan-50 dark:from-blue-950/50 dark:to-cyan-950/50 shadow-lg">
                <CardHeader className="pb-4">
                  <div className="flex items-center gap-3">
                    <div className="rounded-lg bg-gradient-to-br from-blue-500 to-cyan-500 p-2">
                      <Icons.zap className="h-6 w-6 text-white" />
                    </div>
                    <CardTitle className="text-2xl md:text-3xl text-gray-900 dark:text-gray-100">
                      {roleContent.howAIHelps.headline}
                    </CardTitle>
                  </div>
                </CardHeader>
                <CardContent className="space-y-6">
                  <p className="text-lg leading-relaxed text-gray-800 dark:text-gray-200">
                    {roleContent.howAIHelps.explanation}
                  </p>

                  <div className="grid gap-3 md:grid-cols-2">
                    {roleContent.howAIHelps.keyBenefits.map((benefit, idx) => (
                      <div key={idx} className="flex items-start gap-3 rounded-lg border border-blue-200 dark:border-blue-800 bg-white dark:bg-gray-800/50 p-3">
                        <Icons.lightbulb className="mt-0.5 h-5 w-5 shrink-0 text-yellow-500 dark:text-yellow-400" />
                        <span className="text-base text-gray-800 dark:text-gray-200">{benefit}</span>
                      </div>
                    ))}
                  </div>

                  <div className="rounded-lg border-2 border-blue-300 dark:border-blue-700 bg-blue-100 dark:bg-blue-950/50 p-4 shadow-sm">
                    <p className="text-base leading-relaxed text-blue-900 dark:text-blue-100">
                      <strong className="font-semibold">Example:</strong> {roleContent.howAIHelps.example}
                    </p>
                  </div>
                </CardContent>
              </Card>
            </div>
          </section>
        )}

        {/* Resources Section - Workflows, Guardrails, Pain Points, Recommendations */}
        {(workflows.length > 0 || guardrails.length > 0 || painPoints.length > 0 || recommendations.length > 0) && (
          <section className="container bg-gradient-to-br from-blue-50 via-white to-purple-50 dark:from-gray-950 dark:via-gray-900 dark:to-gray-950 py-12 md:py-16">
            <div className="mx-auto max-w-7xl">
              <div className="mb-8 md:mb-10 text-center">
                <h2 className="mb-3 text-3xl md:text-4xl font-bold text-gray-900 dark:text-gray-100">
                  Resources for {roleInfo.title}
                </h2>
                <p className="text-lg text-gray-600 dark:text-gray-400">
                  Workflows, guardrails, AI pain points, and recommendations tailored to your role
                </p>
              </div>

              <div className="grid gap-6 md:grid-cols-2 lg:grid-cols-4">
                {/* Workflows */}
                {workflows.slice(0, 2).map((workflow) => (
                  <Card
                    key={`${workflow.category}/${workflow.slug}`}
                    className="group border-2 border-blue-200 dark:border-blue-800 bg-white dark:bg-gray-800 shadow-md transition-all duration-300 hover:border-blue-400 dark:hover:border-blue-600 hover:shadow-xl hover:-translate-y-1"
                  >
                    <CardHeader>
                      <div className="mb-2 flex items-center gap-2">
                        <div className="rounded-lg bg-gradient-to-br from-blue-500 to-cyan-500 p-1.5">
                          <Icons.layers className="h-4 w-4 text-white" />
                        </div>
                        <Badge variant="secondary" className="text-xs">Workflow</Badge>
                      </div>
                      <CardTitle className="line-clamp-2 text-lg text-gray-900 dark:text-gray-100">
                        {workflow.title}
                      </CardTitle>
                      <CardDescription className="line-clamp-2 text-sm text-gray-600 dark:text-gray-400">
                        {workflow.problemStatement}
                      </CardDescription>
                    </CardHeader>
                    <CardContent>
                      <Button
                        variant="outline"
                        size="sm"
                        className="w-full border-blue-300 bg-white font-medium text-gray-900 hover:border-blue-400 hover:bg-blue-50 dark:border-blue-600 dark:bg-gray-800 dark:text-gray-100 dark:hover:border-blue-500 dark:hover:bg-gray-700"
                        asChild
                      >
                        <Link href={`/workflows/${workflow.category}/${workflow.slug}`}>
                          View Workflow
                          <Icons.arrowRight className="ml-2 h-3 w-3" />
                        </Link>
                      </Button>
                    </CardContent>
                  </Card>
                ))}

                {/* Guardrails */}
                {guardrails.slice(0, 2).map((guardrail) => {
                  const severity = (guardrail as any).severity || 'low';
                  const severityColors = {
                    critical: 'border-red-500 dark:border-red-600 bg-red-50 dark:bg-red-950/50',
                    high: 'border-orange-500 dark:border-orange-600 bg-orange-50 dark:bg-orange-950/50',
                    medium: 'border-yellow-500 dark:border-yellow-600 bg-yellow-50 dark:bg-yellow-950/50',
                    low: 'border-blue-200 dark:border-blue-800 bg-white dark:bg-gray-800',
                  };
                  return (
                    <Card
                      key={`${guardrail.category}/${guardrail.slug}`}
                      className={`group border-2 ${severityColors[severity as keyof typeof severityColors]} shadow-md transition-all duration-300 hover:shadow-xl hover:-translate-y-1`}
                    >
                      <CardHeader>
                        <div className="mb-2 flex items-center gap-2">
                          <div className="rounded-lg bg-gradient-to-br from-red-500 to-orange-500 p-1.5">
                            <Icons.shield className="h-4 w-4 text-white" />
                          </div>
                          <Badge 
                            variant={severity === 'critical' ? 'destructive' : 'secondary'} 
                            className="text-xs capitalize"
                          >
                            {severity} Guardrail
                          </Badge>
                        </div>
                        <CardTitle className="line-clamp-2 text-lg text-gray-900 dark:text-gray-100">
                          {guardrail.title}
                        </CardTitle>
                        <CardDescription className="line-clamp-2 text-sm text-gray-600 dark:text-gray-400">
                          {guardrail.problemStatement}
                        </CardDescription>
                      </CardHeader>
                      <CardContent>
                        <Button
                          variant="outline"
                          size="sm"
                          className="w-full border-gray-300 bg-white font-medium text-gray-900 hover:border-gray-400 hover:bg-gray-50 dark:border-gray-600 dark:bg-gray-800 dark:text-gray-100 dark:hover:border-gray-500 dark:hover:bg-gray-700"
                          asChild
                        >
                          <Link href={`/workflows/${guardrail.category}/${guardrail.slug}`}>
                            View Guardrail
                            <Icons.arrowRight className="ml-2 h-3 w-3" />
                          </Link>
                        </Button>
                      </CardContent>
                    </Card>
                  );
                })}

                {/* Pain Points */}
                {painPoints.slice(0, 2).map((painPoint) => (
                  <Card
                    key={painPoint.id}
                    className="group border-2 border-red-200 dark:border-red-800 bg-white dark:bg-gray-800 shadow-md transition-all duration-300 hover:border-red-400 dark:hover:border-red-600 hover:shadow-xl hover:-translate-y-1"
                  >
                    <CardHeader>
                      <div className="mb-2 flex items-center gap-2">
                        <div className="rounded-lg bg-gradient-to-br from-red-500 to-pink-500 p-1.5">
                          <Icons.alertCircle className="h-4 w-4 text-white" />
                        </div>
                        <Badge variant="destructive" className="text-xs">AI Pain Point</Badge>
                      </div>
                      <CardTitle className="line-clamp-2 text-lg text-gray-900 dark:text-gray-100">
                        {painPoint.title}
                      </CardTitle>
                      <CardDescription className="line-clamp-2 text-sm text-gray-600 dark:text-gray-400">
                        {painPoint.description}
                      </CardDescription>
                    </CardHeader>
                    <CardContent>
                      <Button
                        variant="outline"
                        size="sm"
                        className="w-full border-red-300 bg-white font-medium text-gray-900 hover:border-red-400 hover:bg-red-50 dark:border-red-600 dark:bg-gray-800 dark:text-gray-100 dark:hover:border-red-500 dark:hover:bg-gray-700"
                        asChild
                      >
                        <Link href={`/workflows/pain-points/${painPoint.slug}`}>
                          Learn More
                          <Icons.arrowRight className="ml-2 h-3 w-3" />
                        </Link>
                      </Button>
                    </CardContent>
                  </Card>
                ))}

                {/* Recommendations */}
                {recommendations.slice(0, 2).map((recommendation) => (
                  <Card
                    key={recommendation.id}
                    className="group border-2 border-green-200 dark:border-green-800 bg-white dark:bg-gray-800 shadow-md transition-all duration-300 hover:border-green-400 dark:hover:border-green-600 hover:shadow-xl hover:-translate-y-1"
                  >
                    <CardHeader>
                      <div className="mb-2 flex items-center gap-2">
                        <div className="rounded-lg bg-gradient-to-br from-green-500 to-emerald-500 p-1.5">
                          <Icons.checkCircle className="h-4 w-4 text-white" />
                        </div>
                        <Badge variant="default" className="bg-green-600 text-xs">Recommendation</Badge>
                      </div>
                      <CardTitle className="line-clamp-2 text-lg text-gray-900 dark:text-gray-100">
                        {recommendation.title}
                      </CardTitle>
                      <CardDescription className="line-clamp-2 text-sm text-gray-600 dark:text-gray-400">
                        {recommendation.description}
                      </CardDescription>
                    </CardHeader>
                    <CardContent>
                      <Button
                        variant="outline"
                        size="sm"
                        className="w-full border-green-300 bg-white font-medium text-gray-900 hover:border-green-400 hover:bg-green-50 dark:border-green-600 dark:bg-gray-800 dark:text-gray-100 dark:hover:border-green-500 dark:hover:bg-gray-700"
                        asChild
                      >
                        <Link href={`/workflows/recommendations/${recommendation.slug}`}>
                          Learn More
                          <Icons.arrowRight className="ml-2 h-3 w-3" />
                        </Link>
                      </Button>
                    </CardContent>
                  </Card>
                ))}
              </div>

              {/* View All Links */}
              <div className="mt-8 flex flex-wrap items-center justify-center gap-4">
                {workflows.length > 2 && (
                  <Button
                    variant="outline"
                    size="sm"
                    className="border-blue-300 bg-white font-medium text-gray-900 hover:border-blue-400 hover:bg-blue-50 dark:border-blue-600 dark:bg-gray-800 dark:text-gray-100 dark:hover:border-blue-500 dark:hover:bg-gray-700"
                    asChild
                  >
                    <Link href={`/workflows?audience=${getWorkflowAudienceFromDbRole(dbRole)[0] || 'engineers'}`}>
                      View All {workflows.length} Workflows
                      <Icons.arrowRight className="ml-2 h-3 w-3" />
                    </Link>
                  </Button>
                )}
                {guardrails.length > 2 && (
                  <Button
                    variant="outline"
                    size="sm"
                    className="border-red-300 bg-white font-medium text-gray-900 hover:border-red-400 hover:bg-red-50 dark:border-red-600 dark:bg-gray-800 dark:text-gray-100 dark:hover:border-red-500 dark:hover:bg-gray-700"
                    asChild
                  >
                    <Link href="/guardrails">
                      View All {guardrails.length} Guardrails
                      <Icons.arrowRight className="ml-2 h-3 w-3" />
                    </Link>
                  </Button>
                )}
                {painPoints.length > 2 && (
                  <Button
                    variant="outline"
                    size="sm"
                    className="border-red-300 bg-white font-medium text-gray-900 hover:border-red-400 hover:bg-red-50 dark:border-red-600 dark:bg-gray-800 dark:text-gray-100 dark:hover:border-red-500 dark:hover:bg-gray-700"
                    asChild
                  >
                    <Link href="/workflows/pain-points">
                      View All {painPoints.length} AI Pain Points
                      <Icons.arrowRight className="ml-2 h-3 w-3" />
                    </Link>
                  </Button>
                )}
                {recommendations.length > 2 && (
                  <Button
                    variant="outline"
                    size="sm"
                    className="border-green-300 bg-white font-medium text-gray-900 hover:border-green-400 hover:bg-green-50 dark:border-green-600 dark:bg-gray-800 dark:text-gray-100 dark:hover:border-green-500 dark:hover:bg-gray-700"
                    asChild
                  >
                    <Link href="/workflows/recommendations">
                      View All {recommendations.length} Recommendations
                      <Icons.arrowRight className="ml-2 h-3 w-3" />
                    </Link>
                  </Button>
                )}
              </div>
            </div>
          </section>
        )}

        {/* Common Problems & Solutions - Enhanced */}
        {roleContent && roleContent.commonProblems.length > 0 && (
          <section className="container bg-gray-50 dark:bg-gray-950 py-12 md:py-16">
            <div className="mx-auto max-w-5xl">
              <div className="mb-8 md:mb-10 text-center">
                <h2 className="mb-3 text-3xl md:text-4xl font-bold text-gray-900 dark:text-gray-100">
                  Common Problems & AI Solutions
                </h2>
                <p className="text-lg text-gray-600 dark:text-gray-400">
                  How AI prompt engineering solves real challenges
                </p>
              </div>

              <div className="space-y-6">
                {roleContent.commonProblems.map((problem, idx) => (
                  <Card
                    key={idx}
                    className="border-2 border-gray-200 dark:border-gray-700 bg-white dark:bg-gray-800 shadow-md transition-all hover:border-blue-400 dark:hover:border-blue-600 hover:shadow-lg"
                  >
                    <CardHeader className="pb-3">
                      <div className="flex items-start gap-3">
                        <div className="flex h-8 w-8 shrink-0 items-center justify-center rounded-full bg-gradient-to-br from-blue-500 to-cyan-500 text-sm font-bold text-white">
                          {idx + 1}
                        </div>
                        <div className="flex-1">
                          <CardTitle className="mb-2 text-xl md:text-2xl text-gray-900 dark:text-gray-100">
                            {problem.title}
                          </CardTitle>
                          <CardDescription className="text-base text-gray-700 dark:text-gray-300 leading-relaxed">
                            {problem.description}
                          </CardDescription>
                        </div>
                      </div>
                    </CardHeader>
                    <CardContent className="space-y-4 pt-0">
                      <div className="rounded-lg border-2 border-blue-300 dark:border-blue-700 bg-blue-50 dark:bg-blue-950/50 p-4 shadow-sm">
                        <p className="text-base leading-relaxed text-blue-900 dark:text-blue-100">
                          <strong className="font-semibold">Solution:</strong> {problem.aiSolution}
                        </p>
                      </div>
                      {problem.example && (
                        <div className="rounded-lg border-2 border-green-300 dark:border-green-700 bg-green-50 dark:bg-green-950/50 p-4 shadow-sm">
                          <p className="text-base leading-relaxed text-green-800 dark:text-green-100">
                            <strong className="font-semibold">Example:</strong> {problem.example}
                          </p>
                        </div>
                      )}
                    </CardContent>
                  </Card>
                ))}
              </div>
            </div>
          </section>
        )}

        {/* Daily Tasks & Use Cases - Combined */}
        {(dailyTasks.length > 0 || useCases.length > 0) && (
          <section className="container bg-white dark:bg-gray-900 py-12 md:py-16">
            <div className="mx-auto max-w-6xl">
              <div className="mb-8 md:mb-10 text-center">
                <h2 className="mb-3 text-3xl md:text-4xl font-bold text-gray-900 dark:text-gray-100">
                  Key Activities
                </h2>
                <p className="text-lg text-gray-600 dark:text-gray-400">
                  What {roleInfo.title.toLowerCase()} do and how AI helps
                </p>
              </div>

              <div className="grid gap-4 md:grid-cols-2 lg:grid-cols-3">
                {dailyTasks.map((task, idx) => (
                  <Card
                    key={`task-${idx}`}
                    className="border-l-4 border-blue-600 dark:border-blue-500 bg-white dark:bg-gray-800 shadow-md transition-all hover:shadow-lg hover:border-blue-700 dark:hover:border-blue-400"
                  >
                    <CardContent className="pb-4 pt-4">
                      <div className="flex items-start gap-3">
                        <span className="flex h-6 w-6 shrink-0 items-center justify-center rounded-full bg-blue-100 dark:bg-blue-900 text-xs font-bold text-blue-600 dark:text-blue-300">
                          {idx + 1}
                        </span>
                        <p className="text-base text-gray-800 dark:text-gray-200 leading-relaxed">{task}</p>
                      </div>
                    </CardContent>
                  </Card>
                ))}
                {useCases.map((useCase, idx) => (
                  <Card
                    key={`usecase-${idx}`}
                    className="border-l-4 border-green-600 dark:border-green-500 bg-white dark:bg-gray-800 shadow-md transition-all hover:shadow-lg hover:border-green-700 dark:hover:border-green-400"
                  >
                    <CardContent className="pb-4 pt-4">
                      <div className="flex items-start gap-3">
                        <Icons.checkCircle className="mt-0.5 h-5 w-5 shrink-0 text-green-600 dark:text-green-400" />
                        <p className="text-base text-gray-800 dark:text-gray-200 leading-relaxed">{useCase}</p>
                      </div>
                    </CardContent>
                  </Card>
                ))}
              </div>
            </div>
          </section>
        )}

        {/* Real-Life Examples & Patterns - Combined */}
        {(realLifeExamples.length > 0 || aiPromptPatterns.length > 0) && (
          <section className="container bg-gray-50 dark:bg-gray-950 py-12 md:py-16">
            <div className="mx-auto max-w-6xl">
              <div className="mb-8 md:mb-10 text-center">
                <h2 className="mb-3 text-3xl md:text-4xl font-bold text-gray-900 dark:text-gray-100">
                  Success Stories & Patterns
                </h2>
                <p className="text-lg text-gray-600 dark:text-gray-400">
                  How professionals use AI and patterns that work
                </p>
              </div>

              <div className="mb-6 grid gap-4 md:grid-cols-2 lg:grid-cols-3">
                {realLifeExamples.map((example, idx) => (
                  <Card
                    key={`example-${idx}`}
                    className="border-l-4 border-purple-600 dark:border-purple-500 bg-white dark:bg-gray-800 shadow-md transition-all hover:shadow-lg hover:border-purple-700 dark:hover:border-purple-400"
                  >
                    <CardContent className="pb-4 pt-4">
                      <div className="flex items-start gap-3">
                        <span className="flex h-7 w-7 shrink-0 items-center justify-center rounded-full bg-purple-100 dark:bg-purple-900 text-xs font-bold text-purple-600 dark:text-purple-300">
                          {idx + 1}
                        </span>
                        <p className="text-base leading-relaxed text-gray-800 dark:text-gray-200">
                          {example}
                        </p>
                      </div>
                    </CardContent>
                  </Card>
                ))}
                {aiPromptPatterns.map((pattern, idx) => (
                  <Card
                    key={`pattern-${idx}`}
                    className="border-l-4 border-yellow-500 dark:border-yellow-500 bg-white dark:bg-gray-800 shadow-md transition-all hover:shadow-lg hover:border-yellow-600 dark:hover:border-yellow-400"
                  >
                    <CardContent className="pb-4 pt-4">
                      <div className="flex items-center gap-3">
                        <div className="rounded-lg bg-gradient-to-br from-yellow-400 to-orange-400 p-1.5">
                          <Icons.zap className="h-4 w-4 text-white" />
                        </div>
                        <p className="text-base font-semibold text-gray-900 dark:text-gray-100">
                          {pattern}
                        </p>
                      </div>
                    </CardContent>
                  </Card>
                ))}
              </div>
            </div>
          </section>
        )}

        {/* Featured Prompts */}
        {displayPrompts.length > 0 && (
          <section
            id="featured-prompts"
            className="container scroll-mt-20 bg-white dark:bg-gray-900 py-12 md:py-16"
          >
            <div className="mx-auto max-w-6xl">
              <div className="mb-8 md:mb-10 text-center">
                <h2 className="mb-3 text-3xl md:text-4xl font-bold text-gray-900 dark:text-gray-100">
                  Featured Prompts
                </h2>
                <p className="text-lg text-gray-600 dark:text-gray-400">
                  Top prompts for {roleInfo.title.toLowerCase()}
                </p>
              </div>

              <div className="grid gap-4 md:grid-cols-2 lg:grid-cols-4">
                {displayPrompts.map((prompt) => (
                  <Card
                    key={prompt.id}
                    className="group border-2 border-gray-200 dark:border-gray-700 bg-white dark:bg-gray-800 shadow-md transition-all duration-300 hover:border-blue-400 dark:hover:border-blue-600 hover:shadow-xl hover:-translate-y-1"
                  >
                    <CardHeader>
                      <div className="flex items-start justify-between gap-2">
                        <CardTitle className="line-clamp-2 text-lg text-gray-900 dark:text-gray-100">
                          {prompt.title}
                        </CardTitle>
                        {prompt.isFeatured && (
                          <Badge
                            variant="default"
                            className="shrink-0 bg-purple-600"
                          >
                            <Icons.star className="h-3 w-3" />
                          </Badge>
                        )}
                      </div>
                      <CardDescription className="line-clamp-2 text-gray-600 dark:text-gray-400">
                        {prompt.description}
                      </CardDescription>
                    </CardHeader>
                    <CardContent className="space-y-4">
                      <div className="flex flex-wrap gap-2">
                        <Badge
                          variant="secondary"
                          className="border-gray-300 bg-gray-100 text-gray-700"
                        >
                          {prompt.category}
                        </Badge>
                        {prompt.pattern && (
                          <Badge
                            variant="outline"
                            className="border-gray-300 text-gray-700"
                          >
                            <Icons.zap className="mr-1 h-3 w-3" />
                            {prompt.pattern}
                          </Badge>
                        )}
                        {typeof prompt.qualityScore === 'number' && prompt.qualityScore >= 8.0 && (
                          <Badge
                            variant="default"
                            className="bg-green-600 text-white"
                          >
                            {prompt.qualityScore.toFixed(1)}
                          </Badge>
                        )}
                      </div>
                      <Button
                        variant="outline"
                        className="w-full border-gray-400 bg-white font-medium text-gray-900 hover:border-gray-500 hover:bg-gray-100"
                        asChild
                      >
                        <Link href={`/prompts/${prompt.slug ?? prompt.id}`}>
                          View Prompt
                          <Icons.arrowRight className="ml-2 h-4 w-4" />
                        </Link>
                      </Button>
                    </CardContent>
                  </Card>
                ))}
              </div>

              {prompts.length > 8 && (
                <div className="mt-8 text-center">
                  <Button
                    size="lg"
                    variant="outline"
                    className="border-gray-400 bg-white font-medium text-gray-900 hover:border-gray-500 hover:bg-gray-100"
                    asChild
                  >
                    <Link href={`/prompts/role/${dbRole}`}>
                      View All {promptCount} Prompts
                      <Icons.arrowRight className="ml-2 h-4 w-4" />
                    </Link>
                  </Button>
                </div>
              )}
            </div>
          </section>
        )}

        {/* Patterns Section */}
        {patterns.length > 0 && (
          <section
            id="patterns-section"
            className="container scroll-mt-20 bg-gray-50 dark:bg-gray-950 py-12 md:py-16"
          >
            <div className="mx-auto max-w-6xl">
              <div className="mb-8 md:mb-10 text-center">
                <h2 className="mb-3 text-3xl md:text-4xl font-bold text-gray-900 dark:text-gray-100">
                  Recommended Patterns
                </h2>
                <p className="text-lg text-gray-600 dark:text-gray-400">
                  Patterns most useful for {roleInfo.title.toLowerCase()}
                </p>
              </div>

              <div className="grid gap-4 md:grid-cols-2 lg:grid-cols-3">
                {patterns.map((pattern) => (
                  <Card
                    key={pattern.id}
                    className="group border-2 border-gray-200 dark:border-gray-700 bg-white dark:bg-gray-800 shadow-md transition-all duration-300 hover:border-blue-400 dark:hover:border-blue-600 hover:shadow-xl hover:-translate-y-1"
                  >
                    <CardHeader>
                      <CardTitle className="flex items-center gap-2 text-gray-900 dark:text-gray-100">
                        <Icons.zap className="h-5 w-5 text-blue-600 dark:text-blue-400" />
                        {pattern.name}
                      </CardTitle>
                      <CardDescription className="text-gray-600 dark:text-gray-400">
                        {pattern.description}
                      </CardDescription>
                    </CardHeader>
                    <CardContent>
                      <Button
                        variant="outline"
                        className="w-full border-gray-400 bg-white font-medium text-gray-900 hover:border-gray-500 hover:bg-gray-100"
                        asChild
                      >
                        <Link href={`/patterns/${pattern.id}`}>
                          Learn More
                          <Icons.arrowRight className="ml-2 h-4 w-4" />
                        </Link>
                      </Button>
                    </CardContent>
                  </Card>
                ))}
              </div>
            </div>
          </section>
        )}

        {/* Workflows Section */}
        {workflows.length > 0 && (
          <section className="container scroll-mt-20 bg-white dark:bg-gray-900 py-12 md:py-16">
            <div className="mx-auto max-w-6xl">
              <div className="mb-8 md:mb-10 text-center">
                <h2 className="mb-3 text-3xl md:text-4xl font-bold text-gray-900 dark:text-gray-100">
                  Guardrail Workflows
                </h2>
                <p className="text-lg text-gray-600 dark:text-gray-400">
                  Industry-proven workflows for {roleInfo.title.toLowerCase()}
                </p>
              </div>

              <div className="grid gap-4 md:grid-cols-2 lg:grid-cols-3">
                {workflows.map((workflow) => (
                  <Card
<<<<<<< HEAD
                    key={workflow.slug}
=======
                    key={`${workflow.category}/${workflow.slug}`}
>>>>>>> 02712f21
                    className="group border-2 border-gray-200 dark:border-gray-700 bg-white dark:bg-gray-800 shadow-md transition-all duration-300 hover:border-blue-400 dark:hover:border-blue-600 hover:shadow-xl hover:-translate-y-1"
                  >
                    <CardHeader>
                      <div className="flex items-start justify-between gap-2">
                        <CardTitle className="line-clamp-2 text-lg text-gray-900 dark:text-gray-100">
                          {workflow.title}
                        </CardTitle>
                        <Badge variant="secondary" className="shrink-0">
                          {workflow.category}
                        </Badge>
                      </div>
                      <CardDescription className="line-clamp-2 text-gray-600 dark:text-gray-400">
                        {workflow.problemStatement}
                      </CardDescription>
                    </CardHeader>
                    <CardContent className="space-y-4">
                      <div className="flex flex-wrap gap-2">
                        {workflow.audience.slice(0, 3).map((aud) => (
                          <Badge key={aud} variant="outline" className="text-xs">
                            {aud}
                          </Badge>
                        ))}
                      </div>
                      <Button
                        variant="outline"
                        className="w-full border-gray-400 bg-white font-medium text-gray-900 hover:border-gray-500 hover:bg-gray-100"
                        asChild
                      >
                        <Link href={`/workflows/${workflow.category}/${workflow.slug}`}>
                          View Workflow
                          <Icons.arrowRight className="ml-2 h-4 w-4" />
                        </Link>
                      </Button>
                    </CardContent>
                  </Card>
                ))}
              </div>

              {workflows.length >= 12 && (
                <div className="mt-8 text-center">
                  <Button
                    size="lg"
                    variant="outline"
                    className="border-gray-400 bg-white font-medium text-gray-900 hover:border-gray-500 hover:bg-gray-100"
                    asChild
                  >
                    <Link href={`/workflows?audience=${getWorkflowAudienceFromDbRole(dbRole)[0] || 'engineers'}`}>
                      View All Workflows
                      <Icons.arrowRight className="ml-2 h-4 w-4" />
                    </Link>
                  </Button>
                </div>
              )}
            </div>
          </section>
        )}

        {/* Pain Points Section */}
        {painPoints.length > 0 && (
          <section className="container scroll-mt-20 bg-gray-50 dark:bg-gray-950 py-12 md:py-16">
            <div className="mx-auto max-w-6xl">
              <div className="mb-8 md:mb-10 text-center">
                <h2 className="mb-3 text-3xl md:text-4xl font-bold text-gray-900 dark:text-gray-100">
                  Common AI Pain Points
                </h2>
                <p className="text-lg text-gray-600 dark:text-gray-400">
                  AI-related issues {roleInfo.title.toLowerCase()} face and how to prevent them
                </p>
              </div>

              <div className="grid gap-4 md:grid-cols-2 lg:grid-cols-4">
                {painPoints.map((painPoint) => (
                  <Card
                    key={painPoint.id}
                    className="group border-2 border-red-200 dark:border-red-800 bg-white dark:bg-gray-800 shadow-md transition-all duration-300 hover:border-red-400 dark:hover:border-red-600 hover:shadow-xl hover:-translate-y-1"
                  >
                    <CardHeader>
                      <div className="mb-2 inline-block rounded-full bg-red-100 px-2 py-1 text-xs font-semibold text-red-700 dark:bg-red-900 dark:text-red-300">
                        AI Pain Point
                      </div>
                      <CardTitle className="line-clamp-2 text-lg text-gray-900 dark:text-gray-100">
                        {painPoint.title}
                      </CardTitle>
                      <CardDescription className="line-clamp-3 text-sm text-gray-600 dark:text-gray-400">
                        {painPoint.description}
                      </CardDescription>
                    </CardHeader>
                    <CardContent>
                      <Button
                        variant="outline"
                        className="w-full border-red-300 bg-white font-medium text-gray-900 hover:border-red-400 hover:bg-red-50 dark:bg-gray-800"
                        asChild
                      >
                        <Link href={`/workflows/pain-points/${painPoint.slug}`}>
                          Learn More
                          <Icons.arrowRight className="ml-2 h-4 w-4" />
                        </Link>
                      </Button>
                    </CardContent>
                  </Card>
                ))}
              </div>

              <div className="mt-8 text-center">
                <Button
                  size="lg"
                  variant="outline"
                  className="border-gray-400 bg-white font-medium text-gray-900 hover:border-gray-500 hover:bg-gray-100"
                  asChild
                >
                  <Link href="/workflows/pain-points">
                    View All AI Pain Points
                    <Icons.arrowRight className="ml-2 h-4 w-4" />
                  </Link>
                </Button>
              </div>
            </div>
          </section>
        )}

        {/* Recommendations Section */}
        {recommendations.length > 0 && (
          <section className="container scroll-mt-20 bg-white dark:bg-gray-900 py-12 md:py-16">
            <div className="mx-auto max-w-6xl">
              <div className="mb-8 md:mb-10 text-center">
                <h2 className="mb-3 text-3xl md:text-4xl font-bold text-gray-900 dark:text-gray-100">
                  Best Practices & Recommendations
                </h2>
                <p className="text-lg text-gray-600 dark:text-gray-400">
                  Actionable guidance for {roleInfo.title.toLowerCase()}
                </p>
              </div>

              <div className="grid gap-4 md:grid-cols-2 lg:grid-cols-4">
                {recommendations.map((recommendation) => (
                  <Card
                    key={recommendation.id}
                    className="group border-2 border-green-200 dark:border-green-800 bg-white dark:bg-gray-800 shadow-md transition-all duration-300 hover:border-green-400 dark:hover:border-green-600 hover:shadow-xl hover:-translate-y-1"
                  >
                    <CardHeader>
                      <div className="mb-2 inline-block rounded-full bg-green-100 px-2 py-1 text-xs font-semibold text-green-700 dark:bg-green-900 dark:text-green-300">
                        Recommendation
                      </div>
                      <CardTitle className="line-clamp-2 text-lg text-gray-900 dark:text-gray-100">
                        {recommendation.title}
                      </CardTitle>
                      <CardDescription className="line-clamp-3 text-sm text-gray-600 dark:text-gray-400">
                        {recommendation.description}
                      </CardDescription>
                    </CardHeader>
                    <CardContent>
                      <Button
                        variant="outline"
                        className="w-full border-green-300 bg-white font-medium text-gray-900 hover:border-green-400 hover:bg-green-50 dark:bg-gray-800"
                        asChild
                      >
                        <Link href={`/workflows/recommendations/${recommendation.slug}`}>
                          Learn More
                          <Icons.arrowRight className="ml-2 h-4 w-4" />
                        </Link>
                      </Button>
                    </CardContent>
                  </Card>
                ))}
              </div>

              <div className="mt-8 text-center">
                <Button
                  size="lg"
                  variant="outline"
                  className="border-gray-400 bg-white font-medium text-gray-900 hover:border-gray-500 hover:bg-gray-100"
                  asChild
                >
                  <Link href="/workflows/recommendations">
                    View All Recommendations
                    <Icons.arrowRight className="ml-2 h-4 w-4" />
                  </Link>
                </Button>
              </div>
            </div>
          </section>
        )}

        {/* Empty State */}
        {displayPrompts.length === 0 && (
          <section className="container py-20">
            <Card className="mx-auto max-w-2xl">
              <CardContent className="flex flex-col items-center justify-center py-12">
                <Icons.inbox className="mb-4 h-12 w-12 text-muted-foreground" />
                <h3 className="mb-2 text-2xl font-bold">No Prompts Yet</h3>
                <p className="mb-6 text-center text-muted-foreground">
                  We&apos;re working on creating prompts for{' '}
                  {roleInfo.title.toLowerCase()}. Check back soon!
                </p>
                <Button
                  className="bg-gradient-to-r from-blue-600 to-cyan-600 font-medium text-white"
                  asChild
                >
                  <Link href="/prompts">Browse All Prompts</Link>
                </Button>
              </CardContent>
            </Card>
          </section>
        )}

        {/* FAQ Section */}
        <section className="container bg-white dark:bg-gray-900 py-10">
          <div className="mx-auto max-w-4xl">
            <FAQSection
              faqs={getRoleFAQs(dbRole)}
              title={`Frequently Asked Questions for ${roleInfo.title}`}
              description={`Common questions about how ${roleInfo.title.toLowerCase()} use AI prompts and patterns to improve their work.`}
              currentUrl={`${APP_URL}/for-${slug}`}
            />
          </div>
        </section>

        {/* CTA - Enhanced */}
        <section className="container bg-gradient-to-br from-blue-50 via-cyan-50 to-purple-50 dark:from-blue-950/50 dark:via-cyan-950/50 dark:to-purple-950/50 py-12 md:py-16">
          <Card className="mx-auto max-w-3xl border-2 border-blue-300 dark:border-blue-700 bg-gradient-to-br from-blue-50 to-cyan-50 dark:from-blue-950/50 dark:to-cyan-950/50 shadow-xl">
            <CardContent className="space-y-6 py-10 md:py-12 text-center">
              <div className="mx-auto flex h-16 w-16 items-center justify-center rounded-full bg-gradient-to-br from-blue-500 to-cyan-500 shadow-lg">
                <IconComponent className="h-8 w-8 text-white" />
              </div>
              <h2 className="text-3xl md:text-4xl font-bold text-gray-900 dark:text-gray-100">
                Ready to Level Up?
              </h2>
              <p className="mx-auto max-w-2xl text-lg text-gray-700 dark:text-gray-300 leading-relaxed">
                Join {roleInfo.title.toLowerCase()} using AI to work smarter and
                ship faster.
              </p>
              <div className="flex flex-col justify-center gap-4 sm:flex-row">
                <Button
                  size="lg"
                  className="bg-gradient-to-r from-blue-600 to-cyan-600 text-lg font-semibold shadow-lg transition-all hover:shadow-xl hover:scale-105"
                  asChild
                >
                  <Link href="/signup">
                    Start Free
                    <Icons.arrowRight className="ml-2 h-5 w-5" />
                  </Link>
                </Button>
                <Button
                  size="lg"
                  variant="outline"
                  className="border-2 border-gray-400 bg-white text-lg font-semibold text-gray-900 hover:border-gray-500 hover:bg-gray-100 dark:bg-gray-800 dark:text-gray-100"
                  asChild
                >
                  <Link href={`/prompts/role/${dbRole}`}>
                    Browse All Prompts
                    <Icons.arrowRight className="ml-2 h-5 w-5" />
                  </Link>
                </Button>
              </div>
            </CardContent>
          </Card>
        </section>
      </MainLayout>
    </>
  );
}<|MERGE_RESOLUTION|>--- conflicted
+++ resolved
@@ -1236,11 +1236,7 @@
               <div className="grid gap-4 md:grid-cols-2 lg:grid-cols-3">
                 {workflows.map((workflow) => (
                   <Card
-<<<<<<< HEAD
-                    key={workflow.slug}
-=======
                     key={`${workflow.category}/${workflow.slug}`}
->>>>>>> 02712f21
                     className="group border-2 border-gray-200 dark:border-gray-700 bg-white dark:bg-gray-800 shadow-md transition-all duration-300 hover:border-blue-400 dark:hover:border-blue-600 hover:shadow-xl hover:-translate-y-1"
                   >
                     <CardHeader>
