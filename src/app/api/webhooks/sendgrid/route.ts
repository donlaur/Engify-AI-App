/**
 * SendGrid Webhook Handler
 *
 * Handles incoming webhooks from SendGrid for:
 * - Email events (delivered, opened, clicked, bounced, etc.)
 * - Inbound email parsing (when emails are sent to your domain)
 */

import { NextRequest, NextResponse } from 'next/server';
import { QStashMessageQueue } from '@/lib/messaging/queues/QStashMessageQueue';
import { auditLog, type AuditAction } from '@/lib/logging/audit';
import { logger } from '@/lib/logging/logger';
import type { MessagePriority, IMessage } from '@/lib/messaging/types';
import {
  createEmailProcessingJob,
  type ParsedEmail,
} from '@/lib/services/emailParser';

interface SendGridEvent {
  email: string;
  timestamp: number;
  'smtp-id'?: string;
  event:
    | 'delivered'
    | 'open'
    | 'click'
    | 'bounce'
    | 'dropped'
    | 'deferred'
    | 'processed';
  category?: string[];
  sg_event_id?: string;
  sg_message_id?: string;
  reason?: string;
  status?: string;
  response?: string;
  url?: string;
  useragent?: string;
  ip?: string;
  url_offset?: {
    index: number;
    type: string;
  };
  asm_group_id?: number;
}

interface SendGridInboundEmail {
  headers: string;
  text: string;
  html: string;
  from: string;
  to: string;
  subject: string;
  dkim?: string;
  envelope?: string;
  charsets?: string;
  SPF?: string;
}

/**
 * Process email events (delivered, opened, clicked, etc.)
 */
async function processEmailEvent(event: SendGridEvent) {
  // Log email event for analytics
  await auditLog({
    userId: 'system',
    action: `EMAIL_${event.event.toUpperCase()}` as AuditAction,
    resource: 'email',
    details: {
      email: event.email,
      event: event.event,
      timestamp: new Date(event.timestamp * 1000),
      messageId: event.sg_message_id,
      categories: event.category,
    },
  });

  // Store in database for analytics (optional)
  // You can create an email_events collection to track opens, clicks, etc.

  // Handle specific events
  switch (event.event) {
    case 'bounce':
    case 'dropped':
      // Handle failed emails - maybe notify user
      logger.warn('Email failed', {
        email: event.email,
        reason: event.reason,
<<<<<<< HEAD
=======
        messageId: event.sg_message_id,
>>>>>>> 24b90dd1
      });
      break;

    case 'click':
      // Track link clicks for analytics
<<<<<<< HEAD
      logger.debug('Email link clicked', {
        email: event.email,
        url: event.url,
=======
      logger.info('Email link clicked', {
        email: event.email,
        url: event.url,
        messageId: event.sg_message_id,
>>>>>>> 24b90dd1
      });
      break;

    case 'open':
      // Track email opens
<<<<<<< HEAD
      logger.debug('Email opened', {
        email: event.email,
=======
      logger.info('Email opened', {
        email: event.email,
        messageId: event.sg_message_id,
>>>>>>> 24b90dd1
      });
      break;
  }
}

/**
 * Process inbound emails (when emails are sent to your domain)
 * Uses QStash to process asynchronously
 */
async function processInboundEmail(email: SendGridInboundEmail) {
  const parsedEmail: ParsedEmail = {
    from: email.from,
    to: email.to,
    subject: email.subject,
    text: email.text,
    html: email.html,
    receivedAt: new Date(),
    metadata: {
      messageId: email.envelope,
      categories: [],
    },
  };

  // Create processing job with parsed content
  const emailId = `email-${Date.now()}-${Math.random().toString(36).substring(7)}`;
  const processingJob = createEmailProcessingJob(parsedEmail, emailId);

  // Queue email for async processing using QStash
  const queue = new QStashMessageQueue('inbound-emails', 'redis', {
    name: 'inbound-emails',
    type: 'redis',
    maxRetries: 3,
    retryDelay: 1000,
    visibilityTimeout: 30000,
    batchSize: 10,
    concurrency: 5,
    enableDeadLetter: true,
    enableMetrics: true,
  });

  // Map email priority ('high'|'medium'|'low') to MessagePriority ('high'|'normal'|'low'|'critical')
  const messagePriority: MessagePriority =
    processingJob.priority === 'high'
      ? 'high'
      : processingJob.priority === 'medium'
        ? 'normal'
        : 'low';

  // Create full IMessage object with all required fields
  const message: IMessage = {
    id: emailId,
    type: 'event', // Use 'event' instead of 'inbound-email' (not in MessageType union)
    payload: {
      email: parsedEmail,
      contentType: processingJob.contentType,
      priority: processingJob.priority,
    },
    priority: messagePriority,
    status: 'pending',
    metadata: {
      source: 'sendgrid-webhook',
      version: '1.0.0',
    },
    createdAt: new Date(),
    updatedAt: new Date(),
    retryCount: 0,
    maxRetries: 3,
  };

  await queue.publish(message);

  // Log for audit trail
  await auditLog({
    userId: 'system',
    action: 'INBOUND_EMAIL_RECEIVED',
    resource: 'email',
    details: {
      from: email.from,
      to: email.to,
      subject: email.subject,
      contentType: processingJob.contentType,
      priority: processingJob.priority,
    },
  });

<<<<<<< HEAD
  // Log queued email (using audit log in production)
  logger.debug('Queued inbound email', {
    from: email.from,
=======
  // Log queued email
  logger.info('Inbound email queued for processing', {
    from: email.from,
    to: email.to,
    subject: email.subject,
>>>>>>> 24b90dd1
    contentType: processingJob.contentType,
    priority: processingJob.priority,
  });
}

/**
 * Verify SendGrid webhook signature
 * SendGrid signs webhooks with your public key for security
 */
function verifyWebhookSignature(
  _payload: string,
  _signature: string,
  _timestamp: string
): boolean {
  // In production, verify SendGrid signature
  // For now, we'll rely on the webhook URL being secret
  if (process.env.NODE_ENV === 'production') {
    const publicKey = process.env.SENDGRID_WEBHOOK_PUBLIC_KEY;

    if (!publicKey) {
<<<<<<< HEAD
      logger.warn(
        'SENDGRID_WEBHOOK_PUBLIC_KEY not set - skipping signature verification'
      );
=======
      logger.warn('SENDGRID_WEBHOOK_PUBLIC_KEY not set - skipping signature verification');
>>>>>>> 24b90dd1
      return true; // Allow in dev, but log warning
    }

    // Verify signature logic here
    // This is a simplified check - implement full verification
    return true;
  }

  // In development, skip verification
  return true;
}

/**
 * POST handler for SendGrid webhooks
 */
export async function POST(request: NextRequest) {
  try {
    const signature = request.headers.get(
      'x-twilio-email-event-webhook-signature'
    );
    const timestamp = request.headers.get(
      'x-twilio-email-event-webhook-signature-timestamp'
    );

    // For inbound emails, SendGrid uses different headers
    const isInboundEmail = request.headers
      .get('user-agent')
      ?.includes('SendGrid');

    const rawBody = await request.text();

    // Verify signature (optional but recommended)
    if (
      signature &&
      timestamp &&
      !verifyWebhookSignature(rawBody, signature, timestamp)
    ) {
      return NextResponse.json({ error: 'Invalid signature' }, { status: 401 });
    }

    // Parse webhook data
    const data = JSON.parse(rawBody);

    // Handle event webhooks (delivered, opened, clicked, etc.)
    if (Array.isArray(data)) {
      // Multiple events
      for (const event of data) {
        await processEmailEvent(event);
      }
    } else if (data.event) {
      // Single event
      await processEmailEvent(data);
    } else if (isInboundEmail || data.from) {
      // Inbound email
      await processInboundEmail(data as SendGridInboundEmail);
    }

    // SendGrid expects 200 response
    return NextResponse.json({ success: true });
  } catch (error) {
    logger.apiError('/api/webhooks/sendgrid', error, {
      method: 'POST',
    });

    // Still return 200 to prevent SendGrid from retrying
    // Log error for investigation
    await auditLog({
      userId: 'system',
      action: 'WEBHOOK_ERROR',
      resource: 'sendgrid',
      details: {
        error: error instanceof Error ? error.message : String(error),
      },
    });

    return NextResponse.json(
      { success: false, error: 'Processing failed' },
      { status: 200 }
    );
  }
}

/**
 * GET handler for webhook verification
 * SendGrid may ping this endpoint to verify the webhook URL
 */
export async function GET() {
  return NextResponse.json({
    status: 'active',
    service: 'engify-sendgrid-webhook',
    timestamp: new Date().toISOString(),
  });
}<|MERGE_RESOLUTION|>--- conflicted
+++ resolved
@@ -86,38 +86,24 @@
       logger.warn('Email failed', {
         email: event.email,
         reason: event.reason,
-<<<<<<< HEAD
-=======
         messageId: event.sg_message_id,
->>>>>>> 24b90dd1
       });
       break;
 
     case 'click':
       // Track link clicks for analytics
-<<<<<<< HEAD
-      logger.debug('Email link clicked', {
-        email: event.email,
-        url: event.url,
-=======
       logger.info('Email link clicked', {
         email: event.email,
         url: event.url,
         messageId: event.sg_message_id,
->>>>>>> 24b90dd1
       });
       break;
 
     case 'open':
       // Track email opens
-<<<<<<< HEAD
-      logger.debug('Email opened', {
-        email: event.email,
-=======
       logger.info('Email opened', {
         email: event.email,
         messageId: event.sg_message_id,
->>>>>>> 24b90dd1
       });
       break;
   }
@@ -203,17 +189,11 @@
     },
   });
 
-<<<<<<< HEAD
-  // Log queued email (using audit log in production)
-  logger.debug('Queued inbound email', {
-    from: email.from,
-=======
   // Log queued email
   logger.info('Inbound email queued for processing', {
     from: email.from,
     to: email.to,
     subject: email.subject,
->>>>>>> 24b90dd1
     contentType: processingJob.contentType,
     priority: processingJob.priority,
   });
@@ -234,13 +214,7 @@
     const publicKey = process.env.SENDGRID_WEBHOOK_PUBLIC_KEY;
 
     if (!publicKey) {
-<<<<<<< HEAD
-      logger.warn(
-        'SENDGRID_WEBHOOK_PUBLIC_KEY not set - skipping signature verification'
-      );
-=======
       logger.warn('SENDGRID_WEBHOOK_PUBLIC_KEY not set - skipping signature verification');
->>>>>>> 24b90dd1
       return true; // Allow in dev, but log warning
     }
 
