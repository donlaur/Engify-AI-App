--- conflicted
+++ resolved
@@ -83,44 +83,23 @@
     case 'bounce':
     case 'dropped':
       // Handle failed emails - maybe notify user
-<<<<<<< HEAD
-      logger.warn('Email failed', {
-        email: event.email,
-        reason: event.reason,
-        messageId: event.sg_message_id,
-=======
       logger.warn('Email failed', { 
         email: event.email, 
         reason: event.reason 
->>>>>>> b4069a95
       });
       break;
 
     case 'click':
       // Track link clicks for analytics
-<<<<<<< HEAD
-      logger.info('Email link clicked', {
-        email: event.email,
-        url: event.url,
-        messageId: event.sg_message_id,
-=======
       logger.debug('Email link clicked', { 
         email: event.email, 
         url: event.url 
->>>>>>> b4069a95
       });
       break;
 
     case 'open':
       // Track email opens
-<<<<<<< HEAD
-      logger.info('Email opened', {
-        email: event.email,
-        messageId: event.sg_message_id,
-      });
-=======
       logger.debug('Email opened', { email: event.email });
->>>>>>> b4069a95
       break;
   }
 }
@@ -205,17 +184,9 @@
     },
   });
 
-<<<<<<< HEAD
-  // Log queued email
-  logger.info('Inbound email queued for processing', {
-    from: email.from,
-    to: email.to,
-    subject: email.subject,
-=======
   // Log queued email (using audit log in production)
   logger.debug('Queued inbound email', {
     from: email.from,
->>>>>>> b4069a95
     contentType: processingJob.contentType,
     priority: processingJob.priority,
   });
@@ -300,12 +271,6 @@
     logger.apiError('/api/webhooks/sendgrid', error, {
       method: 'POST',
     });
-<<<<<<< HEAD
-
-    // Still return 200 to prevent SendGrid from retrying
-    // Log error for investigation
-=======
->>>>>>> b4069a95
     await auditLog({
       userId: 'system',
       action: 'WEBHOOK_ERROR',
