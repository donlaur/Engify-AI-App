--- conflicted
+++ resolved
@@ -162,44 +162,31 @@
   // Handle specific statuses
   switch (status) {
     case 'delivered':
-<<<<<<< HEAD
-      logger.debug('SMS delivered', { messageId });
-=======
       logger.info('SMS delivered', {
         messageId,
         to: callback.To,
         from: callback.From,
       });
->>>>>>> 24b90dd1
       break;
 
     case 'failed':
     case 'undelivered':
-<<<<<<< HEAD
-      logger.warn('SMS failed', {
-        messageId,
-=======
       logger.error('SMS failed', {
         messageId,
         to: callback.To,
         from: callback.From,
         errorCode: callback.ErrorCode,
->>>>>>> 24b90dd1
         errorMessage: callback.ErrorMessage,
       });
       // Could trigger notification or retry logic here
       break;
 
     case 'sent':
-<<<<<<< HEAD
-      logger.debug('SMS sent', { messageId });
-=======
       logger.info('SMS sent', {
         messageId,
         to: callback.To,
         from: callback.From,
       });
->>>>>>> 24b90dd1
       break;
   }
 }
