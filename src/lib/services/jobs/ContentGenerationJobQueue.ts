/**
 * Content Generation Job Queue Service
 *
 * Handles background processing of content generation jobs using RedisMessageQueue.
 * Supports batch processing, progress tracking, and error handling.
 */

import { RedisMessageQueue } from '@/lib/messaging/queues/RedisMessageQueue';
import { IMessage, IMessageHandler, MessageResult, MessageType } from '@/lib/messaging/types';
import { logger } from '@/lib/logging/logger';
import { ContentGeneratorFactory, GeneratorType } from '@/lib/factories/ContentGeneratorFactory';
import { ContentGenerationParams } from '@/lib/services/content/interfaces/IContentGenerator';

/**
 * Content generation job payload
 */
export interface ContentGenerationJobPayload {
  jobId: string;
  organizationId: string;
  generatorType: GeneratorType;
  topics: Array<{
    topic: string;
    category: string;
    targetWordCount?: number;
    keywords?: string[];
  }>;
  userId: string;
  createdAt: string;
}

/**
 * Content generation job status
 */
export interface ContentGenerationJobStatus {
  jobId: string;
  status: 'queued' | 'processing' | 'completed' | 'failed' | 'partial';
  totalTopics: number;
  completedTopics: number;
  failedTopics: number;
  results: Array<{
    topic: string;
    status: 'pending' | 'completed' | 'failed';
    contentId?: string;
    error?: string;
    wordCount?: number;
    costUSD?: number;
  }>;
  createdAt: Date;
  startedAt?: Date;
  completedAt?: Date;
  error?: string;
}

/**
 * Content Generation Job Handler
 *
 * Processes content generation jobs from the queue
 */
class ContentGenerationJobHandler implements IMessageHandler {
  readonly messageType: MessageType = 'job';
<<<<<<< HEAD
  readonly handlerName = 'ContentGenerationJobHandler';
  private jobStatuses = new Map<string, ContentGenerationJobStatus>();

  canHandle(message: IMessage): boolean {
    return message.type === 'job' &&
           (message.payload as ContentGenerationJobPayload)?.jobId !== undefined;
=======
  handlerName = 'ContentGenerationJobHandler';
  private jobStatuses = new Map<string, ContentGenerationJobStatus>();

  canHandle(message: IMessage): boolean {
    return message.type === 'job' && (message.payload as any)?.type === 'content.generation.batch';
>>>>>>> c6bc06a3
  }

  async handle(message: IMessage): Promise<MessageResult> {
    const startTime = Date.now();
    const payload = message.payload as ContentGenerationJobPayload;

    try {
      logger.info('Processing content generation job', {
        jobId: payload.jobId,
        topicCount: payload.topics.length,
      });

      // Initialize job status
      const jobStatus: ContentGenerationJobStatus = {
        jobId: payload.jobId,
        status: 'processing',
        totalTopics: payload.topics.length,
        completedTopics: 0,
        failedTopics: 0,
        results: payload.topics.map((t) => ({
          topic: t.topic,
          status: 'pending' as const,
        })),
        createdAt: new Date(payload.createdAt),
        startedAt: new Date(),
      };

      this.jobStatuses.set(payload.jobId, jobStatus);

      // Create generator instance
      const generator = ContentGeneratorFactory.createGenerator(
        payload.generatorType,
        { organizationId: payload.organizationId }
      );

      // Process each topic
      for (let i = 0; i < payload.topics.length; i++) {
        const topicConfig = payload.topics[i];

        try {
          const params: ContentGenerationParams = {
            topic: topicConfig.topic,
            category: topicConfig.category,
            targetWordCount: topicConfig.targetWordCount,
            keywords: topicConfig.keywords,
          };

          const result = await generator.generate(params);

          // Update job status
          jobStatus.results[i] = {
            topic: topicConfig.topic,
            status: 'completed',
            contentId: 'generated', // Would be actual DB ID in production
            wordCount: result.metadata.wordCount,
            costUSD: result.metadata.costUSD,
          };

          jobStatus.completedTopics++;

          logger.info('Topic generated successfully', {
            jobId: payload.jobId,
            topic: topicConfig.topic,
            wordCount: result.metadata.wordCount,
          });
        } catch (error) {
          const errorMessage =
            error instanceof Error ? error.message : 'Unknown error';

          jobStatus.results[i] = {
            topic: topicConfig.topic,
            status: 'failed',
            error: errorMessage,
          };

          jobStatus.failedTopics++;

          logger.error('Topic generation failed', {
            jobId: payload.jobId,
            topic: topicConfig.topic,
            error: errorMessage,
          });
        }

        // Update status in map
        this.jobStatuses.set(payload.jobId, jobStatus);
      }

      // Finalize job status
      jobStatus.completedAt = new Date();
      jobStatus.status =
        jobStatus.failedTopics === 0
          ? 'completed'
          : jobStatus.completedTopics > 0
            ? 'partial'
            : 'failed';

      this.jobStatuses.set(payload.jobId, jobStatus);

      logger.info('Content generation job completed', {
        jobId: payload.jobId,
        status: jobStatus.status,
        completed: jobStatus.completedTopics,
        failed: jobStatus.failedTopics,
      });

<<<<<<< HEAD
      const endTime = Date.now();
      const startTime = jobStatus.startedAt?.getTime() || endTime;
      const processingTime = endTime - startTime;

=======
      const processingTime = Date.now() - startTime;
>>>>>>> c6bc06a3
      return {
        success: jobStatus.status !== 'failed',
        data: jobStatus,
        processingTime,
        timestamp: new Date(),
      };
    } catch (error) {
      const errorMessage = error instanceof Error ? error.message : 'Unknown error';

      logger.error('Content generation job failed', {
        jobId: payload.jobId,
        error: errorMessage,
      });

      // Update job status
      const jobStatus = this.jobStatuses.get(payload.jobId);
      if (jobStatus) {
        jobStatus.status = 'failed';
        jobStatus.error = errorMessage;
        jobStatus.completedAt = new Date();
        this.jobStatuses.set(payload.jobId, jobStatus);
      }

<<<<<<< HEAD
      const endTime = Date.now();
      const startTime = jobStatus?.startedAt?.getTime() || endTime;
      const processingTime = endTime - startTime;

=======
      const processingTime = Date.now() - startTime;
>>>>>>> c6bc06a3
      return {
        success: false,
        error: errorMessage,
        processingTime,
        timestamp: new Date(),
      };
    }
  }

  getJobStatus(jobId: string): ContentGenerationJobStatus | undefined {
    return this.jobStatuses.get(jobId);
  }

  getAllJobStatuses(): ContentGenerationJobStatus[] {
    return Array.from(this.jobStatuses.values());
  }
}

/**
 * Content Generation Job Queue Service
 *
 * Manages the queue and provides high-level API for job submission and status tracking
 */
export class ContentGenerationJobQueueService {
  private queue: RedisMessageQueue;
  private handler: ContentGenerationJobHandler;
  private initialized = false;

  constructor() {
    this.queue = new RedisMessageQueue(
      'content-generation',
      'redis',
      {
        name: 'content-generation',
        type: 'redis',
        maxRetries: 3,
        retryDelay: 1000,
        visibilityTimeout: 5000,
        batchSize: 5,
<<<<<<< HEAD
        concurrency: 3,
        enableDeadLetter: true,
        enableMetrics: true,
=======
        concurrency: 5,
        enableDeadLetter: true,
        enableMetrics: true,
        deadLetterQueue: 'content-generation-dlq',
>>>>>>> c6bc06a3
      }
    );

    this.handler = new ContentGenerationJobHandler();
  }

  /**
   * Initialize the queue and start processing
   */
  async initialize(): Promise<void> {
    if (this.initialized) {
      return;
    }

    await this.queue.subscribe(this.handler);
    this.initialized = true;

    logger.info('Content generation job queue initialized');
  }

  /**
   * Submit a batch content generation job
   */
  async submitBatchJob(payload: {
    organizationId: string;
    generatorType: GeneratorType;
    topics: Array<{
      topic: string;
      category: string;
      targetWordCount?: number;
      keywords?: string[];
    }>;
    userId: string;
  }): Promise<string> {
    const jobId = `cg-${Date.now()}-${Math.random().toString(36).substr(2, 9)}`;

<<<<<<< HEAD
    const message: IMessage = {
      id: jobId,
      type: 'job',
=======
      const message: IMessage = {
        id: jobId,
        type: 'job',
>>>>>>> c6bc06a3
      priority: 'normal',
      status: 'pending',
      payload: {
        jobId,
        organizationId: payload.organizationId,
        generatorType: payload.generatorType,
        topics: payload.topics,
        userId: payload.userId,
        createdAt: new Date().toISOString(),
      } as ContentGenerationJobPayload,
      metadata: {
        source: 'ContentGenerationJobQueue',
        version: '1.0',
        tags: ['content-generation', 'batch'],
      },
      createdAt: new Date(),
      updatedAt: new Date(),
      retryCount: 0,
      maxRetries: 3,
    };

    await this.queue.publish(message);

    logger.info('Batch job submitted', {
      jobId,
      topicCount: payload.topics.length,
    });

    return jobId;
  }

  /**
   * Get job status
   */
  getJobStatus(jobId: string): ContentGenerationJobStatus | undefined {
    return this.handler.getJobStatus(jobId);
  }

  /**
   * Get all job statuses
   */
  getAllJobStatuses(): ContentGenerationJobStatus[] {
    return this.handler.getAllJobStatuses();
  }

  /**
   * Get queue statistics
   */
  async getQueueStats() {
    return this.queue.getQueueStats();
  }

  /**
   * Shutdown the queue
   */
  async shutdown(): Promise<void> {
    await this.queue.pause();
    this.initialized = false;

    logger.info('Content generation job queue shutdown');
  }
}

// Singleton instance
let jobQueueInstance: ContentGenerationJobQueueService | null = null;

/**
 * Get or create the job queue service instance
 */
export function getContentGenerationJobQueue(): ContentGenerationJobQueueService {
  if (!jobQueueInstance) {
    jobQueueInstance = new ContentGenerationJobQueueService();
  }

  return jobQueueInstance;
}<|MERGE_RESOLUTION|>--- conflicted
+++ resolved
@@ -58,20 +58,11 @@
  */
 class ContentGenerationJobHandler implements IMessageHandler {
   readonly messageType: MessageType = 'job';
-<<<<<<< HEAD
-  readonly handlerName = 'ContentGenerationJobHandler';
-  private jobStatuses = new Map<string, ContentGenerationJobStatus>();
-
-  canHandle(message: IMessage): boolean {
-    return message.type === 'job' &&
-           (message.payload as ContentGenerationJobPayload)?.jobId !== undefined;
-=======
   handlerName = 'ContentGenerationJobHandler';
   private jobStatuses = new Map<string, ContentGenerationJobStatus>();
 
   canHandle(message: IMessage): boolean {
     return message.type === 'job' && (message.payload as any)?.type === 'content.generation.batch';
->>>>>>> c6bc06a3
   }
 
   async handle(message: IMessage): Promise<MessageResult> {
@@ -178,14 +169,7 @@
         failed: jobStatus.failedTopics,
       });
 
-<<<<<<< HEAD
-      const endTime = Date.now();
-      const startTime = jobStatus.startedAt?.getTime() || endTime;
-      const processingTime = endTime - startTime;
-
-=======
       const processingTime = Date.now() - startTime;
->>>>>>> c6bc06a3
       return {
         success: jobStatus.status !== 'failed',
         data: jobStatus,
@@ -209,14 +193,7 @@
         this.jobStatuses.set(payload.jobId, jobStatus);
       }
 
-<<<<<<< HEAD
-      const endTime = Date.now();
-      const startTime = jobStatus?.startedAt?.getTime() || endTime;
-      const processingTime = endTime - startTime;
-
-=======
       const processingTime = Date.now() - startTime;
->>>>>>> c6bc06a3
       return {
         success: false,
         error: errorMessage,
@@ -256,16 +233,10 @@
         retryDelay: 1000,
         visibilityTimeout: 5000,
         batchSize: 5,
-<<<<<<< HEAD
-        concurrency: 3,
-        enableDeadLetter: true,
-        enableMetrics: true,
-=======
         concurrency: 5,
         enableDeadLetter: true,
         enableMetrics: true,
         deadLetterQueue: 'content-generation-dlq',
->>>>>>> c6bc06a3
       }
     );
 
@@ -302,15 +273,9 @@
   }): Promise<string> {
     const jobId = `cg-${Date.now()}-${Math.random().toString(36).substr(2, 9)}`;
 
-<<<<<<< HEAD
     const message: IMessage = {
       id: jobId,
       type: 'job',
-=======
-      const message: IMessage = {
-        id: jobId,
-        type: 'job',
->>>>>>> c6bc06a3
       priority: 'normal',
       status: 'pending',
       payload: {
