/**
 * Enhanced User Service
 *
 * Service layer for user management operations.
 * Follows SOLID principles with dependency injection.
 *
 * Features:
 * - Constructor-based dependency injection
 * - Provider integration
 * - Business logic separation
 * - Transaction support
 * - Comprehensive error handling
 * - Audit logging
 *
 * Usage:
 * ```typescript
 * const userService = new EnhancedUserService();
 * const user = await userService.createUser({...});
 * ```
 *
 * @module EnhancedUserService
 */

import { ObjectId, OptionalId } from 'mongodb';
import { EnhancedUserRepository } from '@/lib/repositories/EnhancedUserRepository';
import { loggingProvider } from '@/lib/providers/LoggingProvider';
import { dbProvider } from '@/lib/providers/DatabaseProvider';
import type { User } from '@/lib/db/schema';

export interface CreateUserInput {
  email: string;
  name?: string;
  role?: string;
  organizationId?: string;
  plan?: string;
}

export interface UpdateUserInput {
  name?: string;
  email?: string;
  role?: string;
  plan?: string;
}

export class EnhancedUserService {
  private userRepository: EnhancedUserRepository;

  constructor(userRepository?: EnhancedUserRepository) {
    this.userRepository = userRepository || new EnhancedUserRepository();
  }

  /**
   * Create a new user
   */
  async createUser(input: CreateUserInput, createdBy?: string): Promise<User> {
    const logger = loggingProvider.child({ service: 'UserService', operation: 'createUser' });

    try {
      // Validate email is not taken
      const emailTaken = await this.userRepository.isEmailTaken(input.email);
      if (emailTaken) {
        throw new Error(`Email ${input.email} is already in use`);
      }

      // Create user
      const now = new Date();
      const user = await this.userRepository.create({
        email: input.email,
        name: input.name || '',
        role: (input.role || 'user') as 'user' | 'admin' | 'owner',
        organizationId: input.organizationId ? new ObjectId(input.organizationId) : null,
        plan: (input.plan || 'free') as 'free' | 'pro' | 'team' | 'enterprise_starter' | 'enterprise_pro' | 'enterprise_premium',
        emailVerified: null,
        image: null,
        password: null,
        stripeCustomerId: null,
        stripeSubscriptionId: null,
        createdAt: now,
        updatedAt: now,
<<<<<<< HEAD
      } as OptionalId<User>);
=======
      });
>>>>>>> c6bc06a3

      logger.info('User created', { userId: user._id?.toString(), email: user.email });

      // Audit log
      await logger.audit('user_signup', {
        userId: createdBy,
        severity: 'info',
        details: {
          newUserId: user._id?.toString(),
          email: user.email,
          role: user.role,
        },
      });

      return user;
    } catch (error) {
      logger.error('Failed to create user', error, { email: input.email });
      throw error;
    }
  }

  /**
   * Get user by ID
   */
  async getUserById(userId: string): Promise<User> {
    try {
      const user = await this.userRepository.findByIdOrFail(userId);
      return user;
    } catch (error) {
      loggingProvider.error('Failed to get user by ID', error, { userId });
      throw error;
    }
  }

  /**
   * Get user by email
   */
  async getUserByEmail(email: string): Promise<User | null> {
    try {
      return await this.userRepository.findByEmail(email);
    } catch (error) {
      loggingProvider.error('Failed to get user by email', error, { email });
      throw error;
    }
  }

  /**
   * Update user
   */
  async updateUser(
    userId: string,
    input: UpdateUserInput,
    updatedBy?: string
  ): Promise<User> {
    const logger = loggingProvider.child({ service: 'UserService', operation: 'updateUser' });

    try {
      // If email is being updated, check it's not taken
      if (input.email) {
        const emailTaken = await this.userRepository.isEmailTaken(input.email, userId);
        if (emailTaken) {
          throw new Error(`Email ${input.email} is already in use`);
        }
      }

      // Update user
      const user = await this.userRepository.updateOne(userId, input as Partial<User>);
      if (!user) {
        throw new Error(`User ${userId} not found`);
      }

      logger.info('User updated', { userId, updatedFields: Object.keys(input) });

      // Audit log
      await logger.audit('user_update', {
        userId: updatedBy || userId,
        severity: 'info',
        details: {
          targetUserId: userId,
          updatedFields: Object.keys(input),
        },
      });

      return user;
    } catch (error) {
      logger.error('Failed to update user', error, { userId });
      throw error;
    }
  }

  /**
   * Delete user
   */
  async deleteUser(userId: string, deletedBy?: string): Promise<void> {
    const logger = loggingProvider.child({ service: 'UserService', operation: 'deleteUser' });

    try {
      // Use transaction for multi-step deletion
      await dbProvider.withTransaction(async (session) => {
        // Delete user
        const deleted = await this.userRepository.deleteOne(userId, session);
        if (!deleted) {
          throw new Error(`User ${userId} not found`);
        }

        // Here you could delete related data (API keys, sessions, etc.)
        // This is where the transaction ensures atomicity
      });

      logger.info('User deleted', { userId });

      // Audit log
      await logger.audit('user_delete', {
        userId: deletedBy,
        severity: 'warning',
        details: {
          deletedUserId: userId,
        },
      });
    } catch (error) {
      logger.error('Failed to delete user', error, { userId });
      throw error;
    }
  }

  /**
   * List users with pagination
   */
  async listUsers(options?: {
    page?: number;
    limit?: number;
    role?: string;
    organizationId?: string;
  }) {
    try {
      let filter: any = {};

      if (options?.role) {
        filter.role = options.role;
      }

      if (options?.organizationId) {
        filter.organizationId = new ObjectId(options.organizationId);
      }

      return await this.userRepository.findPaginated(filter, {
        page: options?.page,
        limit: options?.limit,
        sort: { field: 'createdAt', order: 'desc' },
      });
    } catch (error) {
      loggingProvider.error('Failed to list users', error);
      throw error;
    }
  }

  /**
   * Search users
   */
  async searchUsers(query: string, options?: { limit?: number; skip?: number }) {
    try {
      return await this.userRepository.search(query, options);
    } catch (error) {
      loggingProvider.error('Failed to search users', error, { query });
      throw error;
    }
  }

  /**
   * Get user statistics
   */
  async getUserStats() {
    try {
      return await this.userRepository.getStats();
    } catch (error) {
      loggingProvider.error('Failed to get user stats', error);
      throw error;
    }
  }

  /**
   * Update last login
   */
  async updateLastLogin(userId: string): Promise<void> {
    try {
      await this.userRepository.updateLastLogin(userId);
      loggingProvider.debug('Updated last login', { userId });
    } catch (error) {
      // Don't throw - login tracking is non-critical
      loggingProvider.error('Failed to update last login', error, { userId });
    }
  }

  /**
   * Change user role
   */
  async changeUserRole(
    userId: string,
    newRole: string,
    changedBy: string
  ): Promise<User> {
    const logger = loggingProvider.child({ service: 'UserService', operation: 'changeUserRole' });

    try {
      const user = await this.userRepository.updateOne(userId, { role: newRole } as Partial<User>);
      if (!user) {
        throw new Error(`User ${userId} not found`);
      }

      logger.info('User role changed', { userId, newRole });

      // Audit log
      await logger.audit('user_update', {
        userId: changedBy,
        severity: 'warning', // Role changes are security-sensitive
        details: {
          targetUserId: userId,
          action: 'role_change',
          newRole,
        },
      });

      return user;
    } catch (error) {
      logger.error('Failed to change user role', error, { userId, newRole });
      throw error;
    }
  }
}<|MERGE_RESOLUTION|>--- conflicted
+++ resolved
@@ -21,7 +21,7 @@
  * @module EnhancedUserService
  */
 
-import { ObjectId, OptionalId } from 'mongodb';
+import { ObjectId, OptionalId, Filter } from 'mongodb';
 import { EnhancedUserRepository } from '@/lib/repositories/EnhancedUserRepository';
 import { loggingProvider } from '@/lib/providers/LoggingProvider';
 import { dbProvider } from '@/lib/providers/DatabaseProvider';
@@ -77,11 +77,7 @@
         stripeSubscriptionId: null,
         createdAt: now,
         updatedAt: now,
-<<<<<<< HEAD
-      } as OptionalId<User>);
-=======
-      });
->>>>>>> c6bc06a3
+      });
 
       logger.info('User created', { userId: user._id?.toString(), email: user.email });
 
@@ -217,14 +213,14 @@
     organizationId?: string;
   }) {
     try {
-      let filter: any = {};
+      const filter: Filter<User> = {} as Filter<User>;
 
       if (options?.role) {
-        filter.role = options.role;
+        (filter as { role?: string }).role = options.role;
       }
 
       if (options?.organizationId) {
-        filter.organizationId = new ObjectId(options.organizationId);
+        (filter as { organizationId?: ObjectId }).organizationId = new ObjectId(options.organizationId);
       }
 
       return await this.userRepository.findPaginated(filter, {
