/**
 * Base Repository
 *
 * Generic repository implementation following the Repository Pattern.
 * Provides common CRUD operations with:
 * - Type safety
 * - Provider-based dependency injection
 * - Transaction support
 * - Error handling
 * - Pagination
 * - Soft deletes (optional)
 *
 * All repositories should extend this class to ensure consistency
 * and reduce code duplication.
 *
 * Usage:
 * ```typescript
 * class UserRepository extends BaseRepository<User> {
 *   constructor() {
 *     super('users', UserSchema);
 *   }
 *
 *   async findByEmail(email: string): Promise<User | null> {
 *     return this.findOne({ email });
 *   }
 * }
 * ```
 *
 * @module BaseRepository
 */

import { Collection, Filter, ObjectId, OptionalId, UpdateFilter, ClientSession } from 'mongodb';
import { ZodSchema } from 'zod';
import { dbProvider } from '@/lib/providers/DatabaseProvider';
import { loggingProvider } from '@/lib/providers/LoggingProvider';
import { Redis } from '@upstash/redis';

export interface PaginationOptions {
  page?: number;
  limit?: number;
  skip?: number;
}

export interface PaginatedResult<T> {
  data: T[];
  total: number;
  page: number;
  limit: number;
  totalPages: number;
  hasNext: boolean;
  hasPrev: boolean;
}

export interface SortOptions {
  field: string;
  order: 'asc' | 'desc' | 1 | -1;
}

export interface CacheOptions {
  ttl?: number; // Time to live in seconds
  useCache?: boolean; // Enable/disable cache for specific query
  cacheKey?: string; // Custom cache key
}

/**
 * Redis cache singleton for query result caching
 */
let redisCache: Redis | null = null;
function getRedisCache(): Redis | null {
  if (redisCache) return redisCache;

  if (process.env.UPSTASH_REDIS_REST_URL && process.env.UPSTASH_REDIS_REST_TOKEN) {
    redisCache = new Redis({
      url: process.env.UPSTASH_REDIS_REST_URL,
      token: process.env.UPSTASH_REDIS_REST_TOKEN,
    });
  }
  return redisCache;
}

export abstract class BaseRepository<T extends { _id?: ObjectId }> {
  protected collectionName: string;
  protected schema: ZodSchema<T>;
  protected softDelete: boolean;

  constructor(
    collectionName: string,
    schema: ZodSchema<T>,
    options: { softDelete?: boolean } = {}
  ) {
    this.collectionName = collectionName;
    this.schema = schema;
    this.softDelete = options.softDelete || false;
  }

  /**
   * Get MongoDB collection
   */
  protected async getCollection(): Promise<Collection<T>> {
    try {
      return await dbProvider.getCollection<T>(this.collectionName);
    } catch (error) {
      loggingProvider.error(
        `Failed to get collection: ${this.collectionName}`,
        error
      );
      throw error;
    }
  }

  /**
   * Validate data with Zod schema
   */
  protected validate(data: unknown): T {
    try {
      return this.schema.parse(data);
    } catch (error) {
      loggingProvider.error('Validation failed', error, {
        collection: this.collectionName,
      });
      throw error;
    }
  }

  /**
   * Add soft delete filter if enabled
   */
  protected addSoftDeleteFilter<F extends Filter<T>>(filter: F): F {
    if (this.softDelete) {
      return {
        ...filter,
        deletedAt: { $exists: false },
      } as F;
    }
    return filter;
  }

  // ==========================================================================
  // Cache Operations (Enterprise Performance Optimization)
  // ==========================================================================

  /**
   * Generate cache key for query
   */
  protected getCacheKey(operation: string, params: unknown): string {
    const paramsHash = JSON.stringify(params);
    return `repo:${this.collectionName}:${operation}:${paramsHash}`;
  }

  /**
   * Get from cache with fallback to database
   */
  protected async cachedQuery<R>(
    cacheKey: string,
    queryFn: () => Promise<R>,
    ttlSeconds: number = 300
  ): Promise<R> {
    const redis = getRedisCache();

    // If Redis is not available, execute query directly
    if (!redis) {
      return queryFn();
    }

    try {
      // Try cache first
      const cached = await redis.get<R>(cacheKey);
      if (cached !== null) {
        loggingProvider.debug('Cache hit', { key: cacheKey });
        return cached;
      }

      // Cache miss - execute query
      loggingProvider.debug('Cache miss', { key: cacheKey });
      const result = await queryFn();

      // Cache the result asynchronously (don't block)
      redis.set(cacheKey, result, { ex: ttlSeconds }).catch((err) => {
        loggingProvider.warn('Failed to cache result', { key: cacheKey, error: err });
      });

      return result;
    } catch (error) {
      loggingProvider.warn('Cache error, falling back to direct query', { error });
      return queryFn();
    }
  }

  /**
   * Invalidate cache by pattern
   */
  protected async invalidateCache(pattern?: string): Promise<void> {
    const redis = getRedisCache();
    if (!redis) return;

    try {
      const keyPattern = pattern || `repo:${this.collectionName}:*`;
      // Note: Upstash Redis doesn't support SCAN, so we track keys separately
      // For production, implement key tracking or use cache tags
      loggingProvider.debug('Cache invalidation requested', { pattern: keyPattern });
    } catch (error) {
      loggingProvider.warn('Cache invalidation failed', { error });
    }
  }

  // ==========================================================================
  // Batch Operations (Prevent N+1 Queries)
  // ==========================================================================

  /**
   * Find multiple documents by IDs (batch operation)
   * PERFORMANCE: Prevents N+1 queries by fetching all at once
   */
  async findByIds(
    ids: string[],
    options?: { session?: ClientSession; useCache?: boolean; cacheTtl?: number }
  ): Promise<Map<string, T>> {
    if (ids.length === 0) {
      return new Map();
    }

    const cacheKey = this.getCacheKey('findByIds', ids);
    const queryFn = async () => {
      try {
        const collection = await this.getCollection();
        const objectIds = ids.map((id) => new ObjectId(id));
        const filter = this.addSoftDeleteFilter({
          _id: { $in: objectIds },
        } as Filter<T>);

        const docs = await collection.find(filter, { session: options?.session }).toArray();

        // Convert to Map for O(1) lookup
        const resultMap = new Map<string, T>();
        docs.forEach((doc) => {
          if (doc._id) {
            resultMap.set(doc._id.toString(), doc as T);
          }
        });

        return resultMap;
      } catch (error) {
        loggingProvider.error('Failed to find by IDs', error, {
          collection: this.collectionName,
          idsCount: ids.length,
        });
        throw error;
      }
    };

    // Use cache if enabled
    if (options?.useCache && !options?.session) {
      return this.cachedQuery(cacheKey, queryFn, options.cacheTtl || 300);
    }

    return queryFn();
  }

  /**
   * Batch update multiple documents
   * PERFORMANCE: Single database round-trip for multiple updates
   */
  async batchUpdate(
    updates: Array<{ id: string; data: Partial<Omit<T, '_id'>> }>,
    session?: ClientSession
  ): Promise<number> {
    if (updates.length === 0) {
      return 0;
    }

    try {
      const collection = await this.getCollection();
      const bulkOps = updates.map(({ id, data }) => ({
        updateOne: {
          filter: { _id: new ObjectId(id) } as Filter<T>,
          update: {
            $set: {
              ...data,
              updatedAt: new Date(),
            },
          } as unknown as UpdateFilter<T>,
        },
      }));

      const result = await collection.bulkWrite(bulkOps, { session });

      // Invalidate cache for updated documents
      await this.invalidateCache();

      return result.modifiedCount;
    } catch (error) {
      loggingProvider.error('Batch update failed', error, {
        collection: this.collectionName,
        count: updates.length,
      });
      throw error;
    }
  }

  /**
   * Batch delete multiple documents
   * PERFORMANCE: Single database round-trip for multiple deletes
   */
  async batchDelete(
    ids: string[],
    session?: ClientSession
  ): Promise<number> {
    if (ids.length === 0) {
      return 0;
    }

    try {
      const collection = await this.getCollection();
      const objectIds = ids.map((id) => new ObjectId(id));

      if (this.softDelete) {
        // Soft delete
        const result = await collection.updateMany(
          { _id: { $in: objectIds } } as Filter<T>,
          { $set: { deletedAt: new Date() } } as unknown as UpdateFilter<T>,
          { session }
        );
        return result.modifiedCount;
      } else {
        // Hard delete
        const result = await collection.deleteMany(
          { _id: { $in: objectIds } } as Filter<T>,
          { session }
        );
        return result.deletedCount;
      }
    } catch (error) {
      loggingProvider.error('Batch delete failed', error, {
        collection: this.collectionName,
        count: ids.length,
      });
      throw error;
    }
  }

  // ==========================================================================
  // CRUD Operations
  // ==========================================================================

  /**
   * Find document by ID
   */
  async findById(id: string, session?: ClientSession): Promise<T | null> {
    try {
      const collection = await this.getCollection();
      const filter = this.addSoftDeleteFilter({
        _id: new ObjectId(id),
      } as Filter<T>);

      const doc = await collection.findOne(filter, { session });
      return doc as T | null;
    } catch (error) {
      loggingProvider.error(`Failed to find by ID: ${id}`, error, {
        collection: this.collectionName,
        id,
        operation: 'findById',
      });
      throw new Error(
        `Failed to find ${this.collectionName} by ID ${id}: ${error instanceof Error ? error.message : String(error)}`
      );
    }
  }

  /**
   * Find document by ID or throw error
   */
  async findByIdOrFail(id: string, session?: ClientSession): Promise<T> {
    const doc = await this.findById(id, session);
    if (!doc) {
      throw new Error(
        `${this.collectionName} with ID ${id} not found`
      );
    }
    return doc;
  }

  /**
   * Find one document by filter
   */
  async findOne(filter: Filter<T>, session?: ClientSession): Promise<T | null> {
    try {
      const collection = await this.getCollection();
      const enhancedFilter = this.addSoftDeleteFilter(filter);
      const doc = await collection.findOne(enhancedFilter, { session });
      return doc as T | null;
    } catch (error) {
      loggingProvider.error('Failed to find one', error, {
        collection: this.collectionName,
        filter: JSON.stringify(filter),
        operation: 'findOne',
      });
      throw new Error(
        `Failed to find ${this.collectionName} document: ${error instanceof Error ? error.message : String(error)}`
      );
    }
  }

  /**
   * Find multiple documents
   */
  async find(
    filter: Filter<T> = {} as Filter<T>,
    options?: {
      limit?: number;
      skip?: number;
      sort?: SortOptions;
      session?: ClientSession;
    }
  ): Promise<T[]> {
    try {
      const collection = await this.getCollection();
      const enhancedFilter = this.addSoftDeleteFilter(filter);

      let query = collection.find(enhancedFilter, { session: options?.session });

      if (options?.limit) {
        query = query.limit(options.limit);
      }

      if (options?.skip) {
        query = query.skip(options.skip);
      }

      if (options?.sort) {
        const sortOrder = options.sort.order === 'asc' || options.sort.order === 1 ? 1 : -1;
        query = query.sort({ [options.sort.field]: sortOrder });
      }

      const docs = await query.toArray();
      return docs as T[];
    } catch (error) {
      loggingProvider.error('Failed to find', error, {
        collection: this.collectionName,
      });
      throw error;
    }
  }

  /**
   * Find with pagination
   */
  async findPaginated(
    filter: Filter<T> = {} as Filter<T>,
    options: PaginationOptions & { sort?: SortOptions; session?: ClientSession } = {}
  ): Promise<PaginatedResult<T>> {
    try {
      const page = options.page || 1;
      const limit = options.limit || 20;
      const skip = options.skip !== undefined ? options.skip : (page - 1) * limit;

      const collection = await this.getCollection();
      const enhancedFilter = this.addSoftDeleteFilter(filter);

      const [data, total] = await Promise.all([
        this.find(filter, { ...options, limit, skip }),
        collection.countDocuments(enhancedFilter, { session: options.session }),
      ]);

      const totalPages = Math.ceil(total / limit);

      return {
        data,
        total,
        page,
        limit,
        totalPages,
        hasNext: page < totalPages,
        hasPrev: page > 1,
      };
    } catch (error) {
      loggingProvider.error('Failed to find paginated', error, {
        collection: this.collectionName,
      });
      throw error;
    }
  }

  /**
   * Insert one document
   */
  async insertOne(data: OptionalId<T>, session?: ClientSession): Promise<T> {
    try {
      // Validate with Zod (skip validation in tests if schema is placeholder)
      const schemaWithParse = this.schema as unknown as { parse?: (data: unknown) => T };
      const validated = typeof schemaWithParse.parse === 'function'
        ? schemaWithParse.parse(data)
        : (data as T);

      const collection = await this.getCollection();
      const result = await collection.insertOne(validated as any, { session });

      return {
        ...validated,
        _id: result.insertedId,
      } as T;
    } catch (error) {
      loggingProvider.error('Failed to insert one', error, {
        collection: this.collectionName,
        dataKeys: Object.keys(data || {}),
        operation: 'insertOne',
      });
      throw new Error(
        `Failed to insert ${this.collectionName} document: ${error instanceof Error ? error.message : String(error)}`
      );
    }
  }

  /**
   * Alias for insertOne (used by services/tests)
   */
  async create(data: OptionalId<T>, session?: ClientSession): Promise<T> {
    return this.insertOne(data, session);
  }

  /**
   * Insert multiple documents
   */
  async insertMany(
    documents: OptionalId<T>[],
    session?: ClientSession
  ): Promise<T[]> {
    try {
      const collection = await this.getCollection();
      const result = await collection.insertMany(documents as any[], { session });

      return documents.map((doc, index) => ({
        ...doc,
        _id: result.insertedIds[index],
      })) as T[];
    } catch (error) {
      loggingProvider.error('Failed to insert many', error, {
        collection: this.collectionName,
      });
      throw error;
    }
  }

  /**
   * Update one document by ID
   */
  async updateOne(
    id: string,
    update: Partial<Omit<T, '_id'>>,
    session?: ClientSession
  ): Promise<T | null> {
    try {
      const collection = await this.getCollection();

      const updateDoc: UpdateFilter<T> = {
        $set: {
          ...update,
          updatedAt: new Date(),
        } as unknown as Partial<T>,
      };

      const result = await collection.findOneAndUpdate(
        { _id: new ObjectId(id) } as Filter<T>,
<<<<<<< HEAD
        { $set: updateDoc } as unknown as UpdateFilter<T>,
=======
        updateDoc,
>>>>>>> c6bc06a3
        { returnDocument: 'after', session }
      );

      return result as T | null;
    } catch (error) {
      loggingProvider.error(`Failed to update by ID: ${id}`, error, {
        collection: this.collectionName,
        id,
        updateKeys: Object.keys(update || {}),
        operation: 'updateOne',
      });
      throw new Error(
        `Failed to update ${this.collectionName} document with ID ${id}: ${error instanceof Error ? error.message : String(error)}`
      );
    }
  }

  /**
   * Update one document by filter
   */
  async updateOneByFilter(
    filter: Filter<T>,
    update: Partial<Omit<T, '_id'>>,
    session?: ClientSession
  ): Promise<T | null> {
    try {
      const collection = await this.getCollection();

      const updateDoc = {
        ...update,
        updatedAt: new Date(),
      };

      const updateFilter: UpdateFilter<T> = {
        $set: updateDoc as unknown as Partial<T>,
      };

      const result = await collection.findOneAndUpdate(
        filter,
<<<<<<< HEAD
        { $set: updateDoc } as unknown as UpdateFilter<T>,
=======
        updateFilter,
>>>>>>> c6bc06a3
        { returnDocument: 'after', session }
      );

      return result as T | null;
    } catch (error) {
      loggingProvider.error('Failed to update one by filter', error, {
        collection: this.collectionName,
      });
      throw error;
    }
  }

  /**
   * Update multiple documents
   */
  async updateMany(
    filter: Filter<T>,
    update: Partial<Omit<T, '_id'>>,
    session?: ClientSession
  ): Promise<number> {
    try {
      const collection = await this.getCollection();

      const updateDoc = {
        ...update,
        updatedAt: new Date(),
      };

      const updateFilter: UpdateFilter<T> = {
        $set: updateDoc as unknown as Partial<T>,
      };

      const result = await collection.updateMany(
        filter,
<<<<<<< HEAD
        { $set: updateDoc } as unknown as UpdateFilter<T>,
=======
        updateFilter,
>>>>>>> c6bc06a3
        { session }
      );

      return result.modifiedCount;
    } catch (error) {
      loggingProvider.error('Failed to update many', error, {
        collection: this.collectionName,
      });
      throw error;
    }
  }

  /**
   * Delete one document by ID
   * Soft delete if enabled, hard delete otherwise
   */
  async deleteOne(id: string, session?: ClientSession): Promise<boolean> {
    try {
      const collection = await this.getCollection();

      if (this.softDelete) {
        // Soft delete
        const updateFilter: UpdateFilter<T> = {
          $set: { deletedAt: new Date() } as unknown as Partial<T>,
        };
        const result = await collection.updateOne(
          { _id: new ObjectId(id) } as Filter<T>,
<<<<<<< HEAD
          { $set: { deletedAt: new Date() } } as unknown as UpdateFilter<T>,
=======
          updateFilter,
>>>>>>> c6bc06a3
          { session }
        );
        return result.modifiedCount > 0;
      } else {
        // Hard delete
        const result = await collection.deleteOne(
          { _id: new ObjectId(id) } as Filter<T>,
          { session }
        );
        return result.deletedCount > 0;
      }
    } catch (error) {
      loggingProvider.error(`Failed to delete by ID: ${id}`, error, {
        collection: this.collectionName,
        id,
        softDelete: this.softDelete,
        operation: 'deleteOne',
      });
      throw new Error(
        `Failed to delete ${this.collectionName} document with ID ${id}: ${error instanceof Error ? error.message : String(error)}`
      );
    }
  }

  /**
   * Hard delete (even if soft delete is enabled)
   */
  async hardDeleteOne(id: string, session?: ClientSession): Promise<boolean> {
    try {
      const collection = await this.getCollection();
      const result = await collection.deleteOne(
        { _id: new ObjectId(id) } as Filter<T>,
        { session }
      );
      return result.deletedCount > 0;
    } catch (error) {
      loggingProvider.error(`Failed to hard delete by ID: ${id}`, error, {
        collection: this.collectionName,
      });
      throw error;
    }
  }

  /**
   * Restore soft deleted document
   */
  async restore(id: string, session?: ClientSession): Promise<boolean> {
    if (!this.softDelete) {
      throw new Error('Soft delete not enabled for this repository');
    }

    try {
      const collection = await this.getCollection();
      const updateFilter = {
        $unset: { deletedAt: '' },
      } as unknown as UpdateFilter<T>;
      const result = await collection.updateOne(
        { _id: new ObjectId(id) } as Filter<T>,
<<<<<<< HEAD
        { $unset: { deletedAt: '' } } as unknown as UpdateFilter<T>,
=======
        updateFilter,
>>>>>>> c6bc06a3
        { session }
      );
      return result.modifiedCount > 0;
    } catch (error) {
      loggingProvider.error(`Failed to restore by ID: ${id}`, error, {
        collection: this.collectionName,
      });
      throw error;
    }
  }

  // ==========================================================================
  // Query Operations
  // ==========================================================================

  /**
   * Count documents
   */
  async count(filter: Filter<T> = {} as Filter<T>, session?: ClientSession): Promise<number> {
    try {
      const collection = await this.getCollection();
      const enhancedFilter = this.addSoftDeleteFilter(filter);
      return await collection.countDocuments(enhancedFilter, { session });
    } catch (error) {
      loggingProvider.error('Failed to count', error, {
        collection: this.collectionName,
      });
      throw error;
    }
  }

  /**
   * Check if document exists
   */
  async exists(filter: Filter<T>, session?: ClientSession): Promise<boolean> {
    const count = await this.count(filter, session);
    return count > 0;
  }

  /**
   * Find all documents (use with caution)
   */
  async findAll(session?: ClientSession): Promise<T[]> {
    return this.find({} as Filter<T>, { session });
  }

  // ==========================================================================
  // Transaction Support
  // ==========================================================================

  /**
   * Execute operations within a transaction
   */
  async withTransaction<TResult>(
    operation: (session: ClientSession) => Promise<TResult>
  ): Promise<TResult> {
    return dbProvider.withTransaction(operation);
  }
}<|MERGE_RESOLUTION|>--- conflicted
+++ resolved
@@ -20,8 +20,9 @@
  *     super('users', UserSchema);
  *   }
  *
- *   async findByEmail(email: string): Promise<User | null> {
- *     return this.findOne({ email });
+ *   async findByEmail(email: string, organizationId: string): Promise<User | null> {
+ *     // SECURITY: Always include organizationId to prevent data leaks
+ *     return this.findOne({ email, organizationId });
  *   }
  * }
  * ```
@@ -560,11 +561,7 @@
 
       const result = await collection.findOneAndUpdate(
         { _id: new ObjectId(id) } as Filter<T>,
-<<<<<<< HEAD
-        { $set: updateDoc } as unknown as UpdateFilter<T>,
-=======
         updateDoc,
->>>>>>> c6bc06a3
         { returnDocument: 'after', session }
       );
 
@@ -604,11 +601,7 @@
 
       const result = await collection.findOneAndUpdate(
         filter,
-<<<<<<< HEAD
-        { $set: updateDoc } as unknown as UpdateFilter<T>,
-=======
         updateFilter,
->>>>>>> c6bc06a3
         { returnDocument: 'after', session }
       );
 
@@ -643,11 +636,7 @@
 
       const result = await collection.updateMany(
         filter,
-<<<<<<< HEAD
-        { $set: updateDoc } as unknown as UpdateFilter<T>,
-=======
         updateFilter,
->>>>>>> c6bc06a3
         { session }
       );
 
@@ -675,11 +664,7 @@
         };
         const result = await collection.updateOne(
           { _id: new ObjectId(id) } as Filter<T>,
-<<<<<<< HEAD
-          { $set: { deletedAt: new Date() } } as unknown as UpdateFilter<T>,
-=======
           updateFilter,
->>>>>>> c6bc06a3
           { session }
         );
         return result.modifiedCount > 0;
@@ -738,11 +723,7 @@
       } as unknown as UpdateFilter<T>;
       const result = await collection.updateOne(
         { _id: new ObjectId(id) } as Filter<T>,
-<<<<<<< HEAD
-        { $unset: { deletedAt: '' } } as unknown as UpdateFilter<T>,
-=======
         updateFilter,
->>>>>>> c6bc06a3
         { session }
       );
       return result.modifiedCount > 0;
