/**
 * Analytics utilities for tracking user behavior
 */

import { logger } from '@/lib/logging/logger';

export interface AnalyticsEvent {
  name: string;
  properties?: Record<string, unknown>;
  userId?: string;
  timestamp?: Date;
}

export function trackEvent(event: AnalyticsEvent): void {
  // Log analytics events for debugging/development
  if (process.env.NODE_ENV === 'development') {
<<<<<<< HEAD
    logger.debug('Analytics event', {
      eventName: event.name,
      properties: event.properties,
      userId: event.userId,
    });
=======
    logger.debug('Analytics event', { event });
>>>>>>> b4069a95
  }
  
  // TODO: Integrate with analytics provider (PostHog, Mixpanel, etc.)
}

export function trackPageView(path: string, userId?: string): void {
  trackEvent({
    name: 'page_view',
    properties: { path },
    userId,
  });
}

export function trackPromptView(promptId: string, userId?: string): void {
  trackEvent({
    name: 'prompt_view',
    properties: { promptId },
    userId,
  });
}

export function trackPromptCopy(promptId: string, userId?: string): void {
  trackEvent({
    name: 'prompt_copy',
    properties: { promptId },
    userId,
  });
}

export function trackPromptExecute(promptId: string, model: string, userId?: string): void {
  trackEvent({
    name: 'prompt_execute',
    properties: { promptId, model },
    userId,
  });
}

export function trackSignup(userId: string, method: string): void {
  trackEvent({
    name: 'signup',
    properties: { method },
    userId,
  });
}

export function trackLogin(userId: string, method: string): void {
  trackEvent({
    name: 'login',
    properties: { method },
    userId,
  });
}<|MERGE_RESOLUTION|>--- conflicted
+++ resolved
@@ -12,17 +12,9 @@
 }
 
 export function trackEvent(event: AnalyticsEvent): void {
-  // Log analytics events for debugging/development
+  // In production, send to analytics service
   if (process.env.NODE_ENV === 'development') {
-<<<<<<< HEAD
-    logger.debug('Analytics event', {
-      eventName: event.name,
-      properties: event.properties,
-      userId: event.userId,
-    });
-=======
     logger.debug('Analytics event', { event });
->>>>>>> b4069a95
   }
   
   // TODO: Integrate with analytics provider (PostHog, Mixpanel, etc.)
